// Copyright IBM Corp. All Rights Reserved.
// SPDX-License-Identifier: Apache-2.0

package localconfig

import (
	"encoding/json"
	"fmt"
	"path/filepath"
	"sync"
	"time"

	"github.com/Shopify/sarama"
	bccsp "github.com/hyperledger/fabric/bccsp/factory"
	"github.com/hyperledger/fabric/common/flogging"
	"github.com/hyperledger/fabric/common/viperutil"
	coreconfig "github.com/hyperledger/fabric/core/config"
)

var logger = flogging.MustGetLogger("localconfig")

// TopLevel directly corresponds to the orderer config YAML.
type TopLevel struct {
	General              General
	FileLedger           FileLedger
	Kafka                Kafka
	Debug                Debug
	Consensus            interface{}
	Operations           Operations
	Metrics              Metrics
	ChannelParticipation ChannelParticipation
	Admin                Admin
}

// Type is the type of the orderer:
//  - This type was introduced as the cluster settings must be unique to a cluster
//  - Currently this type can have values "etcdraft" or "hlmirbft"
type Type string

// General contains config which should be common among all orderer types.
type General struct {
<<<<<<< HEAD
	// Type is the type of the orderer:
	// - This type was introduced as the cluster settings must be unique to a cluster
	// - Currently this type can have values "etcdraft" or "hlmirbft"
	Type              string
=======
	Type              Type
>>>>>>> 3870483f
	ListenAddress     string
	ListenPort        uint16
	TLS               TLS
	Cluster           Cluster
	Keepalive         Keepalive
	ConnectionTimeout time.Duration
	GenesisMethod     string // For compatibility only, will be replaced by BootstrapMethod
	GenesisFile       string // For compatibility only, will be replaced by BootstrapFile
	BootstrapMethod   string
	BootstrapFile     string
	Profile           Profile
	LocalMSPDir       string
	LocalMSPID        string
	BCCSP             *bccsp.FactoryOpts
	Authentication    Authentication
}

type Cluster struct {
	ListenAddress                        string
	ListenPort                           uint16
	ServerCertificate                    string
	ServerPrivateKey                     string
	ClientCertificate                    string
	ClientPrivateKey                     string
	RootCAs                              []string
	DialTimeout                          time.Duration
	RPCTimeout                           time.Duration
	ReplicationBufferSize                int
	ReplicationPullTimeout               time.Duration
	ReplicationRetryTimeout              time.Duration
	ReplicationBackgroundRefreshInterval time.Duration
	ReplicationMaxRetries                int
	SendBufferSize                       int
	CertExpirationWarningThreshold       time.Duration
	TLSHandshakeTimeShift                time.Duration
}

// Keepalive contains configuration for gRPC servers.
type Keepalive struct {
	ServerMinInterval time.Duration
	ServerInterval    time.Duration
	ServerTimeout     time.Duration
}

// TLS contains configuration for TLS connections.
type TLS struct {
	Enabled               bool
	PrivateKey            string
	Certificate           string
	RootCAs               []string
	ClientAuthRequired    bool
	ClientRootCAs         []string
	TLSHandshakeTimeShift time.Duration
}

// SASLPlain contains configuration for SASL/PLAIN authentication
type SASLPlain struct {
	Enabled  bool
	User     string
	Password string
}

// Authentication contains configuration parameters related to authenticating
// client messages.
type Authentication struct {
	TimeWindow         time.Duration
	NoExpirationChecks bool
}

// Profile contains configuration for Go pprof profiling.
type Profile struct {
	Enabled bool
	Address string
}

// FileLedger contains configuration for the file-based ledger.
type FileLedger struct {
	Location string
	Prefix   string // For compatibility only. This setting is no longer supported.
}

// Kafka contains configuration for the Kafka-based orderer.
type Kafka struct {
	Retry     Retry
	Verbose   bool
	Version   sarama.KafkaVersion // TODO Move this to global config
	TLS       TLS
	SASLPlain SASLPlain
	Topic     Topic
}

// Retry contains configuration related to retries and timeouts when the
// connection to the Kafka cluster cannot be established, or when Metadata
// requests needs to be repeated (because the cluster is in the middle of a
// leader election).
type Retry struct {
	ShortInterval   time.Duration
	ShortTotal      time.Duration
	LongInterval    time.Duration
	LongTotal       time.Duration
	NetworkTimeouts NetworkTimeouts
	Metadata        Metadata
	Producer        Producer
	Consumer        Consumer
}

// NetworkTimeouts contains the socket timeouts for network requests to the
// Kafka cluster.
type NetworkTimeouts struct {
	DialTimeout  time.Duration
	ReadTimeout  time.Duration
	WriteTimeout time.Duration
}

// Metadata contains configuration for the metadata requests to the Kafka
// cluster.
type Metadata struct {
	RetryMax     int
	RetryBackoff time.Duration
}

// Producer contains configuration for the producer's retries when failing to
// post a message to a Kafka partition.
type Producer struct {
	RetryMax     int
	RetryBackoff time.Duration
}

// Consumer contains configuration for the consumer's retries when failing to
// read from a Kafa partition.
type Consumer struct {
	RetryBackoff time.Duration
}

// Topic contains the settings to use when creating Kafka topics
type Topic struct {
	ReplicationFactor int16
}

// Debug contains configuration for the orderer's debug parameters.
type Debug struct {
	BroadcastTraceDir string
	DeliverTraceDir   string
}

// Operations configures the operations endpoint for the orderer.
type Operations struct {
	ListenAddress string
	TLS           TLS
}

// Metrics configures the metrics provider for the orderer.
type Metrics struct {
	Provider string
	Statsd   Statsd
}

// Statsd provides the configuration required to emit statsd metrics from the orderer.
type Statsd struct {
	Network       string
	Address       string
	WriteInterval time.Duration
	Prefix        string
}

// Admin configures the admin endpoint for the orderer.
type Admin struct {
	ListenAddress string
	TLS           TLS
}

// ChannelParticipation provides the channel participation API configuration for the orderer.
// Channel participation uses the same ListenAddress and TLS settings of the Operations service.
type ChannelParticipation struct {
	Enabled            bool
	MaxRequestBodySize uint32
}

// Defaults carries the default orderer configuration values.
var Defaults = TopLevel{
	General: General{
		Type:            "etcdraft",
		ListenAddress:   "127.0.0.1",
		ListenPort:      7050,
		BootstrapMethod: "file",
		BootstrapFile:   "genesisblock",
		Profile: Profile{
			Enabled: false,
			Address: "0.0.0.0:6060",
		},
		Cluster: Cluster{
			ReplicationMaxRetries:                12,
			RPCTimeout:                           time.Second * 7,
			DialTimeout:                          time.Second * 5,
			ReplicationBufferSize:                20971520,
			SendBufferSize:                       10,
			ReplicationBackgroundRefreshInterval: time.Minute * 5,
			ReplicationRetryTimeout:              time.Second * 5,
			ReplicationPullTimeout:               time.Second * 5,
			CertExpirationWarningThreshold:       time.Hour * 24 * 7,
		},
		LocalMSPDir: "msp",
		LocalMSPID:  "SampleOrg",
		BCCSP:       bccsp.GetDefaultOpts(),
		Authentication: Authentication{
			TimeWindow: time.Duration(15 * time.Minute),
		},
	},
	FileLedger: FileLedger{
		Location: "/var/hyperledger/production/orderer",
	},
	Kafka: Kafka{
		Retry: Retry{
			ShortInterval: 1 * time.Minute,
			ShortTotal:    10 * time.Minute,
			LongInterval:  10 * time.Minute,
			LongTotal:     12 * time.Hour,
			NetworkTimeouts: NetworkTimeouts{
				DialTimeout:  30 * time.Second,
				ReadTimeout:  30 * time.Second,
				WriteTimeout: 30 * time.Second,
			},
			Metadata: Metadata{
				RetryBackoff: 250 * time.Millisecond,
				RetryMax:     3,
			},
			Producer: Producer{
				RetryBackoff: 100 * time.Millisecond,
				RetryMax:     3,
			},
			Consumer: Consumer{
				RetryBackoff: 2 * time.Second,
			},
		},
		Verbose: false,
		Version: sarama.V0_10_2_0,
		TLS: TLS{
			Enabled: false,
		},
		Topic: Topic{
			ReplicationFactor: 3,
		},
	},
	Debug: Debug{
		BroadcastTraceDir: "",
		DeliverTraceDir:   "",
	},
	Operations: Operations{
		ListenAddress: "127.0.0.1:0",
	},
	Metrics: Metrics{
		Provider: "disabled",
	},
	ChannelParticipation: ChannelParticipation{
		Enabled:            false,
		MaxRequestBodySize: 1024 * 1024,
	},
	Admin: Admin{
		ListenAddress: "127.0.0.1:0",
	},
}

// Load parses the orderer YAML file and environment, producing
// a struct suitable for config use, returning error on failure.
func Load() (*TopLevel, error) {
	return cache.load()
}

// configCache stores marshalled bytes of config structures that produced from
// EnhancedExactUnmarshal. Cache key is the path of the configuration file that was used.
type configCache struct {
	mutex sync.Mutex
	cache map[string][]byte
}

var cache = &configCache{}

// Load will load the configuration and cache it on the first call; subsequent
// calls will return a clone of the configuration that was previously loaded.
func (c *configCache) load() (*TopLevel, error) {
	var uconf TopLevel

	config := viperutil.New()
	config.SetConfigName("orderer")

	if err := config.ReadInConfig(); err != nil {
		return nil, fmt.Errorf("Error reading configuration: %s", err)
	}

	c.mutex.Lock()
	defer c.mutex.Unlock()
	serializedConf, ok := c.cache[config.ConfigFileUsed()]
	if !ok {
		err := config.EnhancedExactUnmarshal(&uconf)
		if err != nil {
			return nil, fmt.Errorf("Error unmarshalling config into struct: %s", err)
		}

		serializedConf, err = json.Marshal(uconf)
		if err != nil {
			return nil, err
		}

		if c.cache == nil {
			c.cache = map[string][]byte{}
		}
		c.cache[config.ConfigFileUsed()] = serializedConf
	}

	err := json.Unmarshal(serializedConf, &uconf)
	if err != nil {
		return nil, err
	}
	uconf.completeInitialization(filepath.Dir(config.ConfigFileUsed()))

	return &uconf, nil
}

func (c *TopLevel) completeInitialization(configDir string) {
	defer func() {
		// Translate any paths for cluster TLS configuration if applicable
		if c.General.Cluster.ClientPrivateKey != "" {
			coreconfig.TranslatePathInPlace(configDir, &c.General.Cluster.ClientPrivateKey)
		}
		if c.General.Cluster.ClientCertificate != "" {
			coreconfig.TranslatePathInPlace(configDir, &c.General.Cluster.ClientCertificate)
		}
		c.General.Cluster.RootCAs = translateCAs(configDir, c.General.Cluster.RootCAs)
		// Translate any paths for general TLS configuration
		c.General.TLS.RootCAs = translateCAs(configDir, c.General.TLS.RootCAs)
		c.General.TLS.ClientRootCAs = translateCAs(configDir, c.General.TLS.ClientRootCAs)
		coreconfig.TranslatePathInPlace(configDir, &c.General.TLS.PrivateKey)
		coreconfig.TranslatePathInPlace(configDir, &c.General.TLS.Certificate)
		coreconfig.TranslatePathInPlace(configDir, &c.General.BootstrapFile)
		coreconfig.TranslatePathInPlace(configDir, &c.General.LocalMSPDir)
		// Translate file ledger location
		coreconfig.TranslatePathInPlace(configDir, &c.FileLedger.Location)
	}()

	for {
		switch {
		case c.General.Type == "":
			logger.Infof("General.Type unset, setting to %s", Defaults.General.Type)
			c.General.Type = Defaults.General.Type
		case c.General.ListenAddress == "":
			logger.Infof("General.ListenAddress unset, setting to %s", Defaults.General.ListenAddress)
			c.General.ListenAddress = Defaults.General.ListenAddress
		case c.General.ListenPort == 0:
			logger.Infof("General.ListenPort unset, setting to %v", Defaults.General.ListenPort)
			c.General.ListenPort = Defaults.General.ListenPort
		case c.General.BootstrapMethod == "":
			if c.General.GenesisMethod != "" {
				// This is to keep the compatibility with old config file that uses genesismethod
				logger.Warn("General.GenesisMethod should be replaced by General.BootstrapMethod")
				c.General.BootstrapMethod = c.General.GenesisMethod
			} else {
				c.General.BootstrapMethod = Defaults.General.BootstrapMethod
			}
		case c.General.BootstrapFile == "":
			if c.General.GenesisFile != "" {
				// This is to keep the compatibility with old config file that uses genesisfile
				logger.Warn("General.GenesisFile should be replaced by General.BootstrapFile")
				c.General.BootstrapFile = c.General.GenesisFile
			} else {
				c.General.BootstrapFile = Defaults.General.BootstrapFile
			}
		case c.General.Cluster.RPCTimeout == 0:
			c.General.Cluster.RPCTimeout = Defaults.General.Cluster.RPCTimeout
		case c.General.Cluster.DialTimeout == 0:
			c.General.Cluster.DialTimeout = Defaults.General.Cluster.DialTimeout
		case c.General.Cluster.ReplicationMaxRetries == 0:
			c.General.Cluster.ReplicationMaxRetries = Defaults.General.Cluster.ReplicationMaxRetries
		case c.General.Cluster.SendBufferSize == 0:
			c.General.Cluster.SendBufferSize = Defaults.General.Cluster.SendBufferSize
		case c.General.Cluster.ReplicationBufferSize == 0:
			c.General.Cluster.ReplicationBufferSize = Defaults.General.Cluster.ReplicationBufferSize
		case c.General.Cluster.ReplicationPullTimeout == 0:
			c.General.Cluster.ReplicationPullTimeout = Defaults.General.Cluster.ReplicationPullTimeout
		case c.General.Cluster.ReplicationRetryTimeout == 0:
			c.General.Cluster.ReplicationRetryTimeout = Defaults.General.Cluster.ReplicationRetryTimeout
		case c.General.Cluster.ReplicationBackgroundRefreshInterval == 0:
			c.General.Cluster.ReplicationBackgroundRefreshInterval = Defaults.General.Cluster.ReplicationBackgroundRefreshInterval
		case c.General.Cluster.CertExpirationWarningThreshold == 0:
			c.General.Cluster.CertExpirationWarningThreshold = Defaults.General.Cluster.CertExpirationWarningThreshold
		case c.Kafka.TLS.Enabled && c.Kafka.TLS.Certificate == "":
			logger.Panicf("General.Kafka.TLS.Certificate must be set if General.Kafka.TLS.Enabled is set to true.")
		case c.Kafka.TLS.Enabled && c.Kafka.TLS.PrivateKey == "":
			logger.Panicf("General.Kafka.TLS.PrivateKey must be set if General.Kafka.TLS.Enabled is set to true.")
		case c.Kafka.TLS.Enabled && c.Kafka.TLS.RootCAs == nil:
			logger.Panicf("General.Kafka.TLS.CertificatePool must be set if General.Kafka.TLS.Enabled is set to true.")

		case c.Kafka.SASLPlain.Enabled && c.Kafka.SASLPlain.User == "":
			logger.Panic("General.Kafka.SASLPlain.User must be set if General.Kafka.SASLPlain.Enabled is set to true.")
		case c.Kafka.SASLPlain.Enabled && c.Kafka.SASLPlain.Password == "":
			logger.Panic("General.Kafka.SASLPlain.Password must be set if General.Kafka.SASLPlain.Enabled is set to true.")

		case c.General.Profile.Enabled && c.General.Profile.Address == "":
			logger.Infof("Profiling enabled and General.Profile.Address unset, setting to %s", Defaults.General.Profile.Address)
			c.General.Profile.Address = Defaults.General.Profile.Address

		case c.General.LocalMSPDir == "":
			logger.Infof("General.LocalMSPDir unset, setting to %s", Defaults.General.LocalMSPDir)
			c.General.LocalMSPDir = Defaults.General.LocalMSPDir
		case c.General.LocalMSPID == "":
			logger.Infof("General.LocalMSPID unset, setting to %s", Defaults.General.LocalMSPID)
			c.General.LocalMSPID = Defaults.General.LocalMSPID

		case c.General.Authentication.TimeWindow == 0:
			logger.Infof("General.Authentication.TimeWindow unset, setting to %s", Defaults.General.Authentication.TimeWindow)
			c.General.Authentication.TimeWindow = Defaults.General.Authentication.TimeWindow

		case c.Kafka.Retry.ShortInterval == 0:
			logger.Infof("Kafka.Retry.ShortInterval unset, setting to %v", Defaults.Kafka.Retry.ShortInterval)
			c.Kafka.Retry.ShortInterval = Defaults.Kafka.Retry.ShortInterval
		case c.Kafka.Retry.ShortTotal == 0:
			logger.Infof("Kafka.Retry.ShortTotal unset, setting to %v", Defaults.Kafka.Retry.ShortTotal)
			c.Kafka.Retry.ShortTotal = Defaults.Kafka.Retry.ShortTotal
		case c.Kafka.Retry.LongInterval == 0:
			logger.Infof("Kafka.Retry.LongInterval unset, setting to %v", Defaults.Kafka.Retry.LongInterval)
			c.Kafka.Retry.LongInterval = Defaults.Kafka.Retry.LongInterval
		case c.Kafka.Retry.LongTotal == 0:
			logger.Infof("Kafka.Retry.LongTotal unset, setting to %v", Defaults.Kafka.Retry.LongTotal)
			c.Kafka.Retry.LongTotal = Defaults.Kafka.Retry.LongTotal

		case c.Kafka.Retry.NetworkTimeouts.DialTimeout == 0:
			logger.Infof("Kafka.Retry.NetworkTimeouts.DialTimeout unset, setting to %v", Defaults.Kafka.Retry.NetworkTimeouts.DialTimeout)
			c.Kafka.Retry.NetworkTimeouts.DialTimeout = Defaults.Kafka.Retry.NetworkTimeouts.DialTimeout
		case c.Kafka.Retry.NetworkTimeouts.ReadTimeout == 0:
			logger.Infof("Kafka.Retry.NetworkTimeouts.ReadTimeout unset, setting to %v", Defaults.Kafka.Retry.NetworkTimeouts.ReadTimeout)
			c.Kafka.Retry.NetworkTimeouts.ReadTimeout = Defaults.Kafka.Retry.NetworkTimeouts.ReadTimeout
		case c.Kafka.Retry.NetworkTimeouts.WriteTimeout == 0:
			logger.Infof("Kafka.Retry.NetworkTimeouts.WriteTimeout unset, setting to %v", Defaults.Kafka.Retry.NetworkTimeouts.WriteTimeout)
			c.Kafka.Retry.NetworkTimeouts.WriteTimeout = Defaults.Kafka.Retry.NetworkTimeouts.WriteTimeout

		case c.Kafka.Retry.Metadata.RetryBackoff == 0:
			logger.Infof("Kafka.Retry.Metadata.RetryBackoff unset, setting to %v", Defaults.Kafka.Retry.Metadata.RetryBackoff)
			c.Kafka.Retry.Metadata.RetryBackoff = Defaults.Kafka.Retry.Metadata.RetryBackoff
		case c.Kafka.Retry.Metadata.RetryMax == 0:
			logger.Infof("Kafka.Retry.Metadata.RetryMax unset, setting to %v", Defaults.Kafka.Retry.Metadata.RetryMax)
			c.Kafka.Retry.Metadata.RetryMax = Defaults.Kafka.Retry.Metadata.RetryMax

		case c.Kafka.Retry.Producer.RetryBackoff == 0:
			logger.Infof("Kafka.Retry.Producer.RetryBackoff unset, setting to %v", Defaults.Kafka.Retry.Producer.RetryBackoff)
			c.Kafka.Retry.Producer.RetryBackoff = Defaults.Kafka.Retry.Producer.RetryBackoff
		case c.Kafka.Retry.Producer.RetryMax == 0:
			logger.Infof("Kafka.Retry.Producer.RetryMax unset, setting to %v", Defaults.Kafka.Retry.Producer.RetryMax)
			c.Kafka.Retry.Producer.RetryMax = Defaults.Kafka.Retry.Producer.RetryMax

		case c.Kafka.Retry.Consumer.RetryBackoff == 0:
			logger.Infof("Kafka.Retry.Consumer.RetryBackoff unset, setting to %v", Defaults.Kafka.Retry.Consumer.RetryBackoff)
			c.Kafka.Retry.Consumer.RetryBackoff = Defaults.Kafka.Retry.Consumer.RetryBackoff

		case c.Kafka.Version == sarama.KafkaVersion{}:
			logger.Infof("Kafka.Version unset, setting to %v", Defaults.Kafka.Version)
			c.Kafka.Version = Defaults.Kafka.Version

		case c.Admin.TLS.Enabled && !c.Admin.TLS.ClientAuthRequired:
			logger.Panic("Admin.TLS.ClientAuthRequired must be set to true if Admin.TLS.Enabled is set to true")

		default:
			return
		}
	}
}

func translateCAs(configDir string, certificateAuthorities []string) []string {
	var results []string
	for _, ca := range certificateAuthorities {
		result := coreconfig.TranslatePath(configDir, ca)
		results = append(results, result)
	}
	return results
}<|MERGE_RESOLUTION|>--- conflicted
+++ resolved
@@ -39,14 +39,7 @@
 
 // General contains config which should be common among all orderer types.
 type General struct {
-<<<<<<< HEAD
-	// Type is the type of the orderer:
-	// - This type was introduced as the cluster settings must be unique to a cluster
-	// - Currently this type can have values "etcdraft" or "hlmirbft"
-	Type              string
-=======
 	Type              Type
->>>>>>> 3870483f
 	ListenAddress     string
 	ListenPort        uint16
 	TLS               TLS
@@ -228,7 +221,6 @@
 // Defaults carries the default orderer configuration values.
 var Defaults = TopLevel{
 	General: General{
-		Type:            "etcdraft",
 		ListenAddress:   "127.0.0.1",
 		ListenPort:      7050,
 		BootstrapMethod: "file",
@@ -388,9 +380,6 @@
 
 	for {
 		switch {
-		case c.General.Type == "":
-			logger.Infof("General.Type unset, setting to %s", Defaults.General.Type)
-			c.General.Type = Defaults.General.Type
 		case c.General.ListenAddress == "":
 			logger.Infof("General.ListenAddress unset, setting to %s", Defaults.General.ListenAddress)
 			c.General.ListenAddress = Defaults.General.ListenAddress
