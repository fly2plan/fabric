--- conflicted
+++ resolved
@@ -10,10 +10,7 @@
 	"encoding/binary"
 	"encoding/pem"
 	"fmt"
-<<<<<<< HEAD
 	"github.com/hyperledger/fabric/common/configtx"
-=======
->>>>>>> 3870483f
 	"sort"
 	"sync"
 	"sync/atomic"
@@ -605,7 +602,7 @@
 
 	c.support.WriteBlock(block, m)
 
-<<<<<<< HEAD
+
 }
 //JIRA FLY2-103 :Function to get the config metadata from envelope payload
 func(c *Chain) getConfigMetadata(msgPayload []byte) (*hlmirbft.ConfigMetadata, error) {
@@ -680,10 +677,8 @@
 
 }
 
-=======
-}
-
->>>>>>> 3870483f
+
+
 // Checks the envelope in the `msg` content. SubmitRequest.
 // Returns
 //   -- err error; the error encountered, if any.
@@ -695,8 +690,7 @@
 
 	if msg.LastValidationSeq < seq {
 		c.logger.Warnf("Normal message was validated against %d, although current config seq has advanced (%d)", msg.LastValidationSeq, seq)
-<<<<<<< HEAD
-		
+	
 		//JIRA FLY2-103 : Check msg type
 		if c.isConfig(msg.Payload) {
 
@@ -714,9 +708,6 @@
 			//JIRA FLY2-103 : append reconfiguration to c.Node.PendingReconfigurations
 			c.Node.PendingReconfigurations = append(c.Node.PendingReconfigurations, reconfig...)
 		}
-=======
->>>>>>> 3870483f
-
 		if _, err := c.support.ProcessNormalMsg(msg.Payload); err != nil {
 			c.Metrics.ProposalFailures.Add(1)
 			return errors.Errorf("bad normal message: %s", err)
@@ -738,11 +729,9 @@
 	}
 
 	//FLY2-48-proposed change:In apply function,Block generation requires *Common.Envelope rather than payload data byte .*Common.Envelope helps to identify request id config or not
-<<<<<<< HEAD
+
 	data, err := proto.Marshal(msg.Payload)
-=======
-	data,err := proto.Marshal(msg.Payload)
->>>>>>> 3870483f
+
 	if err != nil {
 		return errors.Errorf("Cannot marshal payload")
 	}
@@ -1100,23 +1089,18 @@
 		if c.isConfig(env) {
 			configBlock := c.CreateBlock([]*common.Envelope{env})
 			c.writeConfigBlock(configBlock)
-<<<<<<< HEAD
-			\} else {
-				envs = append(envs, env)
-			}
-=======
-		}else{
+		} else {
+      
 			envs = append(envs,env)
-		}
->>>>>>> 3870483f
-	}
-	if len(envs)!=0 {
+      
+		}
+
+}
+if len(envs)!=0 {
 		block := c.CreateBlock(envs)
 		c.writeBlock(block)
-	}
-<<<<<<< HEAD
-
-=======
+}
+
 
 	return nil
 }
@@ -1143,7 +1127,7 @@
 			delete(c.pendingBatches, seqNumbers[i])
 			c.Node.LastCommittedSeqNo++
 	}
->>>>>>> 3870483f
+
 	return nil
 }
 //FLY2-48 proposed changes
