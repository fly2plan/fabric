/*
Copyright IBM Corp. All Rights Reserved.
SPDX-License-Identifier: Apache-2.0
*/

package hlmirbft

import (
	"context"
	"encoding/binary"
	"encoding/pem"
	"fmt"
	"github.com/hyperledger/fabric/common/configtx"
	"sort"
	"sync"
	"sync/atomic"
	"time"

	"code.cloudfoundry.org/clock"
	"github.com/fly2plan/fabric-protos-go/orderer/hlmirbft"
	"github.com/golang/protobuf/proto"
	"github.com/hyperledger-labs/mirbft"
	"github.com/hyperledger-labs/mirbft/pkg/pb/msgs"
	"github.com/hyperledger/fabric-protos-go/common"
	"github.com/hyperledger/fabric-protos-go/orderer"
	"github.com/hyperledger/fabric/bccsp"
	"github.com/hyperledger/fabric/common/channelconfig"
	"github.com/hyperledger/fabric/common/flogging"
	"github.com/hyperledger/fabric/orderer/common/cluster"
	"github.com/hyperledger/fabric/orderer/common/types"
	"github.com/hyperledger/fabric/orderer/consensus"
	"github.com/hyperledger/fabric/protoutil"
	"github.com/pkg/errors"
	"go.etcd.io/etcd/raft"
	"go.etcd.io/etcd/raft/raftpb"
	"go.etcd.io/etcd/wal"
)

const (
	BYTE = 1 << (10 * iota)
	KILOBYTE
	MEGABYTE
	GIGABYTE
	TERABYTE
)

const (
	// DefaultSnapshotCatchUpEntries is the default number of entries
	// to preserve in memory when a snapshot is taken. This is for
	// slow followers to catch up.
	DefaultSnapshotCatchUpEntries = uint64(4)

	// DefaultSnapshotIntervalSize is the default snapshot interval. It is
	// used if SnapshotIntervalSize is not provided in channel config options.
	// It is needed to enforce snapshot being set.
	DefaultSnapshotIntervalSize = 16 * MEGABYTE

	// DefaultEvictionSuspicion is the threshold that a node will start
	// suspecting its own eviction if it has been leaderless for this
	// period of time.
	DefaultEvictionSuspicion = time.Minute * 10

	// DefaultLeaderlessCheckInterval is the interval that a chain checks
	// its own leadership status.
	DefaultLeaderlessCheckInterval = time.Second * 10

	//JIRA FLY2-57: Prepend flag to check request is forward
	ForwardFlag = "@forward/"
)

//go:generate counterfeiter -o mocks/configurator.go . Configurator

// Configurator is used to configure the communication layer
// when the chain starts.
type Configurator interface {
	Configure(channel string, newNodes []cluster.RemoteNode)
}

//go:generate counterfeiter -o mocks/mock_rpc.go . RPC

// RPC is used to mock the transport layer in tests.
type RPC interface {
	SendConsensus(dest uint64, msg *orderer.ConsensusRequest) error
	SendSubmit(dest uint64, request *orderer.SubmitRequest) error
}

//go:generate counterfeiter -o mocks/mock_blockpuller.go . BlockPuller

// BlockPuller is used to pull blocks from other OSN
type BlockPuller interface {
	PullBlock(seq uint64) *common.Block
	HeightsByEndpoints() (map[string]uint64, error)
	Close()
}

// CreateBlockPuller is a function to create BlockPuller on demand.
// It is passed into chain initializer so that tests could mock this.
type CreateBlockPuller func() (BlockPuller, error)

// Options contains all the configurations relevant to the chain.
type Options struct {
	MirBFTID uint64

	Clock clock.Clock

	WALDir               string
	SnapDir              string
	ReqStoreDir          string
	SnapshotIntervalSize uint32

	// This is configurable mainly for testing purpose. Users are not
	// expected to alter this. Instead, DefaultSnapshotCatchUpEntries is used.
	SnapshotCatchUpEntries uint64

	MemoryStorage MemoryStorage
	Logger        *flogging.FabricLogger

	HeartbeatTicks       uint32
	SuspectTicks         uint32
	NewEpochTimeoutTicks uint32
	BufferSize           uint32
	MaxSizePerMsg        uint64

	// BlockMetdata and Consenters should only be modified while under lock
	// of raftMetadataLock
	BlockMetadata *hlmirbft.BlockMetadata
	Consenters    map[uint64]*hlmirbft.Consenter

	// MigrationInit is set when the node starts right after consensus-type migration
	MigrationInit bool

	Metrics *Metrics
	Cert    []byte
}

type submit struct {
	req *orderer.SubmitRequest
}

// Chain implements consensus.Chain interface.
type Chain struct {
	configurator Configurator

	rpc RPC

	MirBFTID  uint64
	channelID string

	lastKnownLeader uint64
	ActiveNodes     atomic.Value

	submitC  chan *submit
	applyC   chan apply
	observeC chan<- raft.SoftState // Notifies external observer on leader change (passed in optionally as an argument for tests)
	haltC    chan struct{}         // Signals to goroutines that the chain is halting
	doneC    chan struct{}         // Closes when the chain halts
	startC   chan struct{}         // Closes when the node is started
	snapC    chan *raftpb.Snapshot // Signal to catch up with snapshot

	errorCLock sync.RWMutex
	errorC     chan struct{} // returned by Errored()

	mirbftMetadataLock sync.RWMutex
	//JIRA FLY2-48 - proposed changes:map to store the pending batches before committing
	pendingBatches       map[uint64]*msgs.QEntry
	confChangeInProgress *raftpb.ConfChange
	justElected          bool // this is true when node has just been elected
	configInflight       bool // this is true when there is config block or ConfChange in flight
	blockInflight        int  // number of in flight blocks

	clock clock.Clock // Tests can inject a fake clock

	support consensus.ConsenterSupport

	lastBlock    *common.Block
	appliedIndex uint64

	// needed by snapshotting
	sizeLimit        uint32 // SnapshotIntervalSize in bytes
	accDataSize      uint32 // accumulative data size since last snapshot
	lastSnapBlockNum uint64
	confState        raftpb.ConfState // Etcdraft requires ConfState to be persisted within snapshot

	createPuller CreateBlockPuller // func used to create BlockPuller on demand

	fresh bool // indicate if this is a fresh raft node

	// this is exported so that test can use `Node.Status()` to get raft node status.
	Node *node
	opts Options

	Metrics *Metrics
	logger  *flogging.FabricLogger

	periodicChecker *PeriodicCheck

	haltCallback func()

	statusReportMutex sync.Mutex
	consensusRelation types.ConsensusRelation
	status            types.Status

	// BCCSP instance
	CryptoProvider bccsp.BCCSP
}

type MirBFTLogger struct {
	*flogging.FabricLogger
}

func (ml *MirBFTLogger) Log(level mirbft.LogLevel, text string, args ...interface{}) {
	switch level {
	case mirbft.LevelDebug:
		ml.Debugf(text, args...)
	case mirbft.LevelError:
		ml.Errorf(text, args...)
	case mirbft.LevelInfo:
		ml.Infof(text, args...)
	case mirbft.LevelWarn:
		ml.Warnf(text, args...)
	}
}

// NewChain constructs a chain object.
func NewChain(
	support consensus.ConsenterSupport,
	opts Options,
	conf Configurator,
	rpc RPC,
	cryptoProvider bccsp.BCCSP,
	f CreateBlockPuller,
	haltCallback func(),
	observeC chan<- raft.SoftState,
) (*Chain, error) {
	lg := opts.Logger.With("channel", support.ChannelID(), "node", opts.MirBFTID)

	fresh := !wal.Exist(opts.WALDir)
	/*	//storage, err := CreateStorage(lg, opts.WALDir, opts.SnapDir, opts.MemoryStorage)
		if err != nil {
			return nil, errors.Errorf("failed to restore persisted raft data: %s", err)
		}
		if opts.SnapshotCatchUpEntries == 0 {
			storage.SnapshotCatchUpEntries = DefaultSnapshotCatchUpEntries
		} else {
			storage.SnapshotCatchUpEntries = opts.SnapshotCatchUpEntries
		}
		sizeLimit := opts.SnapshotIntervalSize
		if sizeLimit == 0 {
			sizeLimit = DefaultSnapshotIntervalSize
		}
		// get block number in last snapshot, if exists
		var snapBlkNum uint64
		var cc raftpb.ConfState
		if s := storage.Snapshot(); !raft.IsEmptySnap(s) {
			b := protoutil.UnmarshalBlockOrPanic(s.Data)
			snapBlkNum = b.Header.Number
			cc = s.Metadata.ConfState
		}*/

	b := support.Block(support.Height() - 1)
	if b == nil {
		return nil, errors.Errorf("failed to get last block")
	}

	c := &Chain{
		configurator:      conf,
		rpc:               rpc,
		channelID:         support.ChannelID(),
		MirBFTID:          opts.MirBFTID,
		submitC:           make(chan *submit),
		applyC:            make(chan apply),
		haltC:             make(chan struct{}),
		doneC:             make(chan struct{}),
		startC:            make(chan struct{}),
		snapC:             make(chan *raftpb.Snapshot),
		errorC:            make(chan struct{}),
		observeC:          observeC,
		pendingBatches:    make(map[uint64]*msgs.QEntry),
		support:           support,
		fresh:             fresh,
		appliedIndex:      opts.BlockMetadata.MirbftIndex,
		lastBlock:         b,
		createPuller:      f,
		clock:             opts.Clock,
		haltCallback:      haltCallback,
		consensusRelation: types.ConsensusRelationConsenter,
		status:            types.StatusActive,
		Metrics: &Metrics{
			ClusterSize:             opts.Metrics.ClusterSize.With("channel", support.ChannelID()),
			IsLeader:                opts.Metrics.IsLeader.With("channel", support.ChannelID()),
			ActiveNodes:             opts.Metrics.ActiveNodes.With("channel", support.ChannelID()),
			CommittedBlockNumber:    opts.Metrics.CommittedBlockNumber.With("channel", support.ChannelID()),
			SnapshotBlockNumber:     opts.Metrics.SnapshotBlockNumber.With("channel", support.ChannelID()),
			LeaderChanges:           opts.Metrics.LeaderChanges.With("channel", support.ChannelID()),
			ProposalFailures:        opts.Metrics.ProposalFailures.With("channel", support.ChannelID()),
			DataPersistDuration:     opts.Metrics.DataPersistDuration.With("channel", support.ChannelID()),
			NormalProposalsReceived: opts.Metrics.NormalProposalsReceived.With("channel", support.ChannelID()),
			ConfigProposalsReceived: opts.Metrics.ConfigProposalsReceived.With("channel", support.ChannelID()),
		},
		logger:         lg,
		opts:           opts,
		CryptoProvider: cryptoProvider,
	}

	// Sets initial values for metrics
	c.Metrics.ClusterSize.Set(float64(len(c.opts.BlockMetadata.ConsenterIds)))
	c.Metrics.IsLeader.Set(float64(0)) // all nodes start out as followers
	c.Metrics.ActiveNodes.Set(float64(0))
	c.Metrics.CommittedBlockNumber.Set(float64(c.lastBlock.Header.Number))
	c.Metrics.SnapshotBlockNumber.Set(float64(c.lastSnapBlockNum))

	// DO NOT use Applied option in config, see https://github.com/etcd-io/etcd/issues/10217
	// We guard against replay of written blocks with `appliedIndex` instead.

	config := &mirbft.Config{
		Logger:               &MirBFTLogger{c.logger},
		BatchSize:            support.SharedConfig().BatchSize().MaxMessageCount,
		HeartbeatTicks:       opts.HeartbeatTicks,
		SuspectTicks:         opts.SuspectTicks,
		NewEpochTimeoutTicks: opts.NewEpochTimeoutTicks,
		BufferSize:           opts.BufferSize,
	}

	disseminator := &Disseminator{RPC: c.rpc}
	disseminator.UpdateMetadata(nil) // initialize
	c.ActiveNodes.Store([]uint64{})

	c.Node = &node{
		chainID:     c.channelID,
		chain:       c,
		logger:      c.logger,
		metrics:     c.Metrics,
		rpc:         disseminator,
		config:      config,
		WALDir:      opts.WALDir,
		ReqStoreDir: opts.ReqStoreDir,
		clock:       c.clock,
		metadata:    c.opts.BlockMetadata,
	}

	return c, nil
}

// Start instructs the orderer to begin serving the chain and keep it current.
func (c *Chain) Start() {
	c.logger.Infof("Starting MirBFT node")

	if err := c.configureComm(); err != nil {
		c.logger.Errorf("Failed to start chain, aborting: +%v", err)
		close(c.doneC)
		return
	}

	isJoin := c.support.Height() > 1
	if isJoin && c.opts.MigrationInit {
		isJoin = false
		c.logger.Infof("Consensus-type migration detected, starting new mirbft node on an existing channel; height=%d", c.support.Height())
	}
	c.Node.start(c.fresh, isJoin)

	close(c.startC)

	go c.run()
}

// Order submits normal type transactions for ordering.
func (c *Chain) Order(env *common.Envelope, configSeq uint64) error {
	c.Metrics.NormalProposalsReceived.Add(1)
	return c.Submit(&orderer.SubmitRequest{LastValidationSeq: configSeq, Payload: env, Channel: c.channelID}, 0)
}

// Configure submits config type transactions for ordering.
func (c *Chain) Configure(env *common.Envelope, configSeq uint64) error {
	c.Metrics.ConfigProposalsReceived.Add(1)
	return c.Submit(&orderer.SubmitRequest{LastValidationSeq: configSeq, Payload: env, Channel: c.channelID}, 0)
}

// WaitReady blocks when the chain:
// - is catching up with other nodes using snapshot
//
// In any other case, it returns right away.
func (c *Chain) WaitReady() error {
	if err := c.isRunning(); err != nil {
		return err
	}

	return nil
}

// Errored returns a channel that closes when the chain stops.
func (c *Chain) Errored() <-chan struct{} {
	c.errorCLock.RLock()
	defer c.errorCLock.RUnlock()
	return c.errorC
}

// Halt stops the chain.
func (c *Chain) Halt() {
	c.stop()
}

func (c *Chain) stop() bool {
	select {
	case <-c.startC:
	default:
		c.logger.Warn("Attempted to halt a chain that has not started")
		return false
	}

	select {
	case c.haltC <- struct{}{}:
	case <-c.doneC:
		return false
	}
	<-c.doneC

	c.statusReportMutex.Lock()
	defer c.statusReportMutex.Unlock()
	c.status = types.StatusInactive

	return true
}

// halt stops the chain and calls the haltCallback function, which allows the
// chain to transfer responsibility to a follower or the inactive chain registry when a chain
// discovers it is no longer a member of a channel.
func (c *Chain) halt() {
	if stopped := c.stop(); !stopped {
		c.logger.Info("This node was stopped, the haltCallback will not be called")
		return
	}
	if c.haltCallback != nil {
		c.haltCallback() // Must be invoked WITHOUT any internal lock

		c.statusReportMutex.Lock()
		defer c.statusReportMutex.Unlock()

		// If the haltCallback registers the chain in to the inactive chain registry (i.e., system channel exists) then
		// this is the correct consensusRelation. If the haltCallback transfers responsibility to a follower.Chain, then
		// this chain is about to be GC anyway. The new follower.Chain replacing this one will report the correct
		// StatusReport.
		c.consensusRelation = types.ConsensusRelationConfigTracker
	}
}

func (c *Chain) isRunning() error {
	select {
	case <-c.startC:
	default:
		return errors.Errorf("chain is not started")
	}

	select {
	case <-c.doneC:
		return errors.Errorf("chain is stopped")
	default:
	}

	return nil
}

// Consensus passes the given ConsensusRequest message to the mirbft.Node instance
func (c *Chain) Consensus(req *orderer.ConsensusRequest, sender uint64) error {
	if err := c.isRunning(); err != nil {
		return err
	}

	stepMsg := &msgs.Msg{}
	if err := proto.Unmarshal(req.Payload, stepMsg); err != nil {
		return fmt.Errorf("failed to unmarshal StepRequest payload to Raft Message: %s", err)
	}

	// Check if the request is a forwarded transaction
	switch t := stepMsg.Type.(type) {
	case *msgs.Msg_ForwardRequest:
		// If this forwarded request has no acknowledgement
		// then it has only been sent to a node by a Fabric application
		// and then forwarded to at least f+1 nodes
		if t.ForwardRequest.RequestAck == nil {
			forwardedReq := &orderer.SubmitRequest{}
			if err := proto.Unmarshal(t.ForwardRequest.RequestData, forwardedReq); err != nil {
				return fmt.Errorf("failed to unmarshal ForwardedRequest payload to SubmitRequest: %s", err)
			}
			if err := c.checkMsg(forwardedReq); err != nil {
				return err
			}
			return c.proposeMsg(forwardedReq, sender)
		}
	}

	if err := c.Node.Step(context.TODO(), sender, stepMsg); err != nil {
		return fmt.Errorf("failed to process Mir-BFT Step message: %s", err)
	}

	if len(req.Metadata) == 0 || atomic.LoadUint64(&c.lastKnownLeader) != sender { // ignore metadata from non-leader
		return nil
	}

	clusterMetadata := &hlmirbft.ClusterMetadata{}
	if err := proto.Unmarshal(req.Metadata, clusterMetadata); err != nil {
		return errors.Errorf("failed to unmarshal ClusterMetadata: %s", err)
	}

	c.Metrics.ActiveNodes.Set(float64(len(clusterMetadata.ActiveNodes)))
	c.ActiveNodes.Store(clusterMetadata.ActiveNodes)

	return nil
}

// Submit forwards the incoming request to all nodes via the transport mechanism
func (c *Chain) Submit(req *orderer.SubmitRequest, sender uint64) error {

	if err := c.isRunning(); err != nil {
		c.Metrics.ProposalFailures.Add(1)
		return err
	}

	reqBytes := protoutil.MarshalOrPanic(req)
	for nodeID, _ := range c.opts.Consenters {
		if nodeID != c.MirBFTID {
			forwardedReq := &msgs.Msg{Type: &msgs.Msg_ForwardRequest{ForwardRequest: &msgs.ForwardRequest{RequestData: reqBytes, RequestAck: nil}}}
			forwardedReqBytes := protoutil.MarshalOrPanic(forwardedReq)
			err := c.Node.rpc.SendConsensus(nodeID, &orderer.ConsensusRequest{Channel: c.channelID, Payload: forwardedReqBytes})
			if err != nil {
				c.logger.Warnf("Failed to broadcast Message to Node : %d ", nodeID)
				return err
			}
		}
	}

	if err := c.checkMsg(req); err != nil {
		return err
	}

	//This request was sent by a Fabric application
	return c.proposeMsg(req, c.MirBFTID)
}

type apply struct {
	entries []raftpb.Entry
	soft    *raft.SoftState
}

func isCandidate(state raft.StateType) bool {
	return state == raft.StatePreCandidate || state == raft.StateCandidate
}

func (c *Chain) run() {

}

func (c *Chain) writeBlock(block *common.Block) {
	if block.Header.Number > c.lastBlock.Header.Number+1 {
		c.logger.Panicf("Got block [%d], expect block [%d]", block.Header.Number, c.lastBlock.Header.Number+1)
	} else if block.Header.Number < c.lastBlock.Header.Number+1 {
		c.logger.Infof("Got block [%d], expect block [%d], this node was forced to catch up", block.Header.Number, c.lastBlock.Header.Number+1)
		return
	}

	if c.blockInflight > 0 {
		c.blockInflight-- // only reduce on leader
	}
	c.lastBlock = block

	c.logger.Infof("Writing block [%d] to ledger", block.Header.Number)

	c.mirbftMetadataLock.Lock()
	c.appliedIndex++
	c.opts.BlockMetadata.MirbftIndex = c.appliedIndex

	m := protoutil.MarshalOrPanic(c.opts.BlockMetadata)
	c.mirbftMetadataLock.Unlock()

	c.support.WriteBlock(block, m)


}
//JIRA FLY2-103 :Function to get the config metadata from envelope payload
func(c *Chain) getConfigMetadata(msgPayload []byte) (*hlmirbft.ConfigMetadata, error) {
	payload, err := protoutil.UnmarshalPayload(msgPayload)
	if err != nil {
		return nil,err
	}
	// get config update
	configUpdate, err := configtx.UnmarshalConfigUpdateFromPayload(payload)
	if err != nil {
		return nil,err
	}
	return  MetadataFromConfigUpdate(configUpdate)

}

//JIRA FLY2-103 : Generate new network state config
func (c *Chain) getNewNetworkStateConfig(configMetaData *hlmirbft.ConfigMetadata,newNodeList []uint64) *msgs.NetworkState_Config  {
	nodes := newNodeList
	nodeCount := len(nodes)

	return &msgs.NetworkState_Config{
		Nodes:              nodes,
		MaxEpochLength:     configMetaData.Options.MaxEpochLength,
		CheckpointInterval: configMetaData.Options.CheckpointInterval,
		F:                  int32((nodeCount - 1) / 3),
		NumberOfBuckets:    configMetaData.Options.NumberOfBuckets,
	}
}

//JIRA FLY2-103 : Identify the type of config update and return the config change
func (c *Chain) getUpdatedConfigChange(configMetaData *hlmirbft.ConfigMetadata,currentConsenters , updatedConsenters []*hlmirbft.Consenter) ([]*msgs.Reconfiguration,error){
	var updatedConfig,newNetworkState *msgs.Reconfiguration
	var newNetStateConfig *msgs.NetworkState_Config
	configChangeType := len(currentConsenters) - len(updatedConsenters)
	consenterList := c.opts.BlockMetadata.ConsenterIds
	if configChangeType > 0 {
		newNodeId := uint64(len(currentConsenters)+1)
		updatedConfig.Type = &msgs.Reconfiguration_NewClient_{NewClient: &msgs.Reconfiguration_NewClient{
			Id: newNodeId,
			Width: 100,
		}}
		consenterList = append(consenterList,newNodeId)
	} else if configChangeType < 0 {
		removedConsenter := CompareConsenterList(currentConsenters,updatedConsenters)
		removedConsenterID,ok := GetConsenterId(c.opts.Consenters,removedConsenter)
		if !ok {
			return nil, errors.Errorf("Cannot Retrieve Consenter ID")
		}
		updatedConfig.Type = &msgs.Reconfiguration_RemoveClient{
			RemoveClient: removedConsenterID,
		}
		consenterList = removeNodeID(consenterList,removedConsenterID)
	}

	newNetStateConfig = c.getNewNetworkStateConfig(configMetaData, consenterList)
	newNetworkState.Type = &msgs.Reconfiguration_NewConfig{
		NewConfig: newNetStateConfig,
	}

	return  []*msgs.Reconfiguration{updatedConfig,newNetworkState} , nil

}
//JIRA FLY2-103 : Process the config Metadata
func (c *Chain) processReconfiguration(configMetaData *hlmirbft.ConfigMetadata)([]*msgs.Reconfiguration,error){
	var currentConsenters  []*hlmirbft.Consenter
	for  _, value := range c.opts.Consenters {
		currentConsenters = append(currentConsenters, value)
	}
	updatedConsenters := configMetaData.Consenters
	return c.getUpdatedConfigChange(configMetaData,currentConsenters,updatedConsenters)

}



// Checks the envelope in the `msg` content. SubmitRequest.
// Returns
//   -- err error; the error encountered, if any.
// It takes care of the revalidation of messages if the config sequence has advanced.

//JIRA FLY2-57 - proposed changes -> adapted in JIRA FLY2-94
func (c *Chain) checkMsg(msg *orderer.SubmitRequest) (err error) {
	seq := c.support.Sequence()

	if msg.LastValidationSeq < seq {
		c.logger.Warnf("Normal message was validated against %d, although current config seq has advanced (%d)", msg.LastValidationSeq, seq)
	
		//JIRA FLY2-103 : Check msg type
		if c.isConfig(msg.Payload) {

			//JIRA FLY2-103 : get config Metadata from envelope payload
			configMetaData, err := c.getConfigMetadata(msg.Payload.Payload)
			if err != nil {
				return errors.Errorf("bad normal message: %s", err)
			}

			//JIRA FLY2-103 : get the reconfiguration
			reconfig,err := c.processReconfiguration(configMetaData)
			if err != nil {
				return errors.Errorf("Cannot Generate Reconfiguration Data: %s", err)
			}
			//JIRA FLY2-103 : append reconfiguration to c.Node.PendingReconfigurations
			c.Node.PendingReconfigurations = append(c.Node.PendingReconfigurations, reconfig)
		}
		if _, err := c.support.ProcessNormalMsg(msg.Payload); err != nil {
			c.Metrics.ProposalFailures.Add(1)
			return errors.Errorf("bad normal message: %s", err)
		}
	}

	return nil
}

//FLY2-57 - Proposed Change: New function to propose normal messages to node -> adapted in JIRA FLY2-94
func (c *Chain) proposeMsg(msg *orderer.SubmitRequest, sender uint64) (err error) {
	clientID := sender
	proposer := c.Node.Client(clientID)
	//Incrementation of the reqNo of a client should only ever be caused by the node the client belongs to
	reqNo, err := proposer.NextReqNo()

	if err != nil {
		return errors.Errorf("failed to generate next request number")
	}

	//FLY2-48-proposed change:In apply function,Block generation requires *Common.Envelope rather than payload data byte .*Common.Envelope helps to identify request id config or not
<<<<<<< HEAD
	data, err := proto.Marshal(msg.Payload)
=======

	data, err := proto.Marshal(msg.Payload)

>>>>>>> cd616041
	if err != nil {
		return errors.Errorf("Cannot marshal payload")
	}
	req := &msgs.Request{
		ClientId: clientID,
		ReqNo:    reqNo,
		Data:     data,
	}

	reqBytes, err := proto.Marshal(req)

	if err != nil {
		return errors.Errorf("Cannot marshal Message : %s", err)
	}

	err = proposer.Propose(context.Background(), reqNo, reqBytes)

	if err != nil {
		return errors.WithMessagef(err, "failed to propose message to client %d", clientID)
	}

	return nil

}

func (c *Chain) propose(ch chan<- *common.Block, bc *blockCreator, batches ...[]*common.Envelope) {
	for _, batch := range batches {
		b := bc.createNextBlock(batch)
		c.logger.Infof("Created block [%d], there are %d blocks in flight", b.Header.Number, c.blockInflight)

		select {
		case ch <- b:
		default:
			c.logger.Panic("Programming error: limit of in-flight blocks does not properly take effect or block is proposed by follower")
		}

		// if it is config block, then we should wait for the commit of the block
		if protoutil.IsConfigBlock(b) {
			c.configInflight = true
		}

		c.blockInflight++
	}
}

func (c *Chain) catchUp(snap *raftpb.Snapshot) error {
	b, err := protoutil.UnmarshalBlock(snap.Data)
	if err != nil {
		return errors.Errorf("failed to unmarshal snapshot data to block: %s", err)
	}

	if c.lastBlock.Header.Number >= b.Header.Number {
		c.logger.Warnf("Snapshot is at block [%d], local block number is %d, no sync needed", b.Header.Number, c.lastBlock.Header.Number)
		return nil
	} else if b.Header.Number == c.lastBlock.Header.Number+1 {
		c.logger.Infof("The only missing block [%d] is encapsulated in snapshot, committing it to shortcut catchup process", b.Header.Number)
		c.commitBlock(b)
		c.lastBlock = b
		return nil
	}

	puller, err := c.createPuller()
	if err != nil {
		return errors.Errorf("failed to create block puller: %s", err)
	}
	defer puller.Close()

	next := c.lastBlock.Header.Number + 1

	c.logger.Infof("Catching up with snapshot taken at block [%d], starting from block [%d]", b.Header.Number, next)

	for next <= b.Header.Number {
		block := puller.PullBlock(next)
		if block == nil {
			return errors.Errorf("failed to fetch block [%d] from cluster", next)
		}
		c.commitBlock(block)
		c.lastBlock = block
		next++
	}

	c.logger.Infof("Finished syncing with cluster up to and including block [%d]", b.Header.Number)
	return nil
}

func (c *Chain) commitBlock(block *common.Block) {

}

func (c *Chain) detectConfChange(block *common.Block) *MembershipChanges {

	return &MembershipChanges{
		NewBlockMetadata: nil,
		NewConsenters:    nil,
		AddedNodes:       nil,
		RemovedNodes:     nil,
		ConfChange:       nil,
		RotatedNode:      0,
	}
}

// TODO(harry_knight) Will have to be adapted for hlmirbft as a block is written in this method (line 1047).
// 	Unsure if equivalent ApplyConfChange method exists.
func (c *Chain) apply(ents []raftpb.Entry) {

}

func (c *Chain) isConfig(env *common.Envelope) bool {
	h, err := protoutil.ChannelHeader(env)
	if err != nil {
		c.logger.Panicf("failed to extract channel header from envelope")
	}

	return h.Type == int32(common.HeaderType_CONFIG) || h.Type == int32(common.HeaderType_ORDERER_TRANSACTION)
}

func (c *Chain) configureComm() error {
	// Reset unreachable map when communication is reconfigured
	c.Node.unreachableLock.Lock()
	c.Node.unreachable = make(map[uint64]struct{})
	c.Node.unreachableLock.Unlock()

	nodes, err := c.remotePeers()
	if err != nil {
		return err
	}

	c.configurator.Configure(c.channelID, nodes)
	return nil
}

func (c *Chain) remotePeers() ([]cluster.RemoteNode, error) {
	c.mirbftMetadataLock.RLock()
	defer c.mirbftMetadataLock.RUnlock()

	var nodes []cluster.RemoteNode
	for MirBFTID, consenter := range c.opts.Consenters {
		// No need to know yourself
		if MirBFTID == c.MirBFTID {
			continue
		}
		serverCertAsDER, err := pemToDER(consenter.ServerTlsCert, MirBFTID, "server", c.logger)
		if err != nil {
			return nil, errors.WithStack(err)
		}
		clientCertAsDER, err := pemToDER(consenter.ClientTlsCert, MirBFTID, "client", c.logger)
		if err != nil {
			return nil, errors.WithStack(err)
		}
		nodes = append(nodes, cluster.RemoteNode{
			ID:            MirBFTID,
			Endpoint:      fmt.Sprintf("%s:%d", consenter.Host, consenter.Port),
			ServerTLSCert: serverCertAsDER,
			ClientTLSCert: clientCertAsDER,
		})
	}
	return nodes, nil
}

func pemToDER(pemBytes []byte, id uint64, certType string, logger *flogging.FabricLogger) ([]byte, error) {
	bl, _ := pem.Decode(pemBytes)
	if bl == nil {
		logger.Errorf("Rejecting PEM block of %s TLS cert for node %d, offending PEM is: %s", certType, id, string(pemBytes))
		return nil, errors.Errorf("invalid PEM block")
	}
	return bl.Bytes, nil
}

// writeConfigBlock writes configuration blocks into the ledger in
// addition extracts updates about raft replica set and if there
// are changes updates cluster membership as well
func (c *Chain) writeConfigBlock(block *common.Block) {
	c.mirbftMetadataLock.Lock()
	c.appliedIndex++
	c.opts.BlockMetadata.MirbftIndex = c.appliedIndex
	m := protoutil.MarshalOrPanic(c.opts.BlockMetadata)
	c.mirbftMetadataLock.Unlock()
	c.support.WriteConfigBlock(block, m)
	c.lastBlock = block

}

// getInFlightConfChange returns ConfChange in-flight if any.
// It returns confChangeInProgress if it is not nil. Otherwise
// it returns ConfChange from the last committed block (might be nil).
func (c *Chain) getInFlightConfChange() {

}

// newMetadata extract config metadata from the configuration block
func (c *Chain) newConfigMetadata(block *common.Block) *hlmirbft.ConfigMetadata {
	metadata, err := ConsensusMetadataFromConfigBlock(block)
	if err != nil {
		c.logger.Panicf("error reading consensus metadata: %s", err)
	}
	return metadata
}

// ValidateConsensusMetadata determines the validity of a
// ConsensusMetadata update during config updates on the channel.
func (c *Chain) ValidateConsensusMetadata(oldOrdererConfig, newOrdererConfig channelconfig.Orderer, newChannel bool) error {
	if newOrdererConfig == nil {
		c.logger.Panic("Programming Error: ValidateConsensusMetadata called with nil new channel config")
		return nil
	}

	// metadata was not updated
	if newOrdererConfig.ConsensusMetadata() == nil {
		return nil
	}

	if oldOrdererConfig == nil {
		c.logger.Panic("Programming Error: ValidateConsensusMetadata called with nil old channel config")
		return nil
	}

	if oldOrdererConfig.ConsensusMetadata() == nil {
		c.logger.Panic("Programming Error: ValidateConsensusMetadata called with nil old metadata")
		return nil
	}

	oldMetadata := &hlmirbft.ConfigMetadata{}
	if err := proto.Unmarshal(oldOrdererConfig.ConsensusMetadata(), oldMetadata); err != nil {
		c.logger.Panicf("Programming Error: Failed to unmarshal old hlmirbft consensus metadata: %v", err)
	}

	newMetadata := &hlmirbft.ConfigMetadata{}
	if err := proto.Unmarshal(newOrdererConfig.ConsensusMetadata(), newMetadata); err != nil {
		return errors.Wrap(err, "failed to unmarshal new hlmirbft metadata configuration")
	}

	verifyOpts, err := createX509VerifyOptions(newOrdererConfig)
	if err != nil {
		return errors.Wrapf(err, "failed to create x509 verify options from old and new orderer config")
	}

	if err := VerifyConfigMetadata(newMetadata, verifyOpts); err != nil {
		return errors.Wrap(err, "invalid new config metadata")
	}

	if newChannel {
		// check if the consenters are a subset of the existing consenters (system channel consenters)
		set := ConsentersToMap(oldMetadata.Consenters)
		for _, c := range newMetadata.Consenters {
			if !set.Exists(c) {
				return errors.New("new channel has consenter that is not part of system consenter set")
			}
		}
		return nil
	}

	// create the dummy parameters for ComputeMembershipChanges
	c.mirbftMetadataLock.RLock()
	dummyOldBlockMetadata := proto.Clone(c.opts.BlockMetadata).(*hlmirbft.BlockMetadata)
	c.mirbftMetadataLock.RUnlock()

	dummyOldConsentersMap := CreateConsentersMap(dummyOldBlockMetadata, oldMetadata)
	// TODO(harrymknight) Possible Optimisation: Mir allows for complete reconfiguration i.e. add/remove
	//  multiple orderer nodes at a time. Check if current restriction (only remove/add one orderer node at a time)
	//  is imposed by Raft or Fabric.
	changes, err := ComputeMembershipChanges(dummyOldBlockMetadata, dummyOldConsentersMap, newMetadata.Consenters)
	if err != nil {
		return err
	}

	// new config metadata was verified above. Additionally need to check new consenters for certificates expiration
	for _, c := range changes.AddedNodes {
		if err := validateConsenterTLSCerts(c, verifyOpts, false); err != nil {
			return errors.Wrapf(err, "consenter %s:%d has invalid certificates", c.Host, c.Port)
		}
	}

	//TODO(harrymknight) Possibly remove c.ActiveNodes field from Metrics

	if changes.UnacceptableQuorumLoss() {
		return errors.Errorf("only %d out of a required 4 nodes are provided, configuration will result in quorum loss", len(changes.NewConsenters))
	}

	return nil
}

// StatusReport returns the ConsensusRelation & Status
func (c *Chain) StatusReport() (types.ConsensusRelation, types.Status) {
	c.statusReportMutex.Lock()
	defer c.statusReportMutex.Unlock()

	return c.consensusRelation, c.status
}

func (c *Chain) suspectEviction() bool {
	if c.isRunning() != nil {
		return false
	}

	return atomic.LoadUint64(&c.lastKnownLeader) == uint64(0)
}

func (c *Chain) newEvictionSuspector() *evictionSuspector {
	consenterCertificate := &ConsenterCertificate{
		Logger:               c.logger,
		ConsenterCertificate: c.opts.Cert,
		CryptoProvider:       c.CryptoProvider,
	}

	return &evictionSuspector{
		amIInChannel:               consenterCertificate.IsConsenterOfChannel,
		evictionSuspicionThreshold: 0,
		writeBlock:                 c.support.Append,
		createPuller:               c.createPuller,
		height:                     c.support.Height,
		triggerCatchUp:             c.triggerCatchup,
		logger:                     c.logger,
		halt: func() {
			c.halt()
		},
	}
}

func (c *Chain) triggerCatchup(sn *raftpb.Snapshot) {
	select {
	case c.snapC <- sn:
	case <-c.doneC:
	}
}

//JIRA FLY2-48 proposed changes: fetch request from request store
func (c *Chain) fetchRequest(ack *msgs.RequestAck) (*msgs.Request, error) {

	reqByte, err := c.Node.ReqStore.GetRequest(ack)
	if err != nil {
		return nil, errors.WithMessage(err, "Cannot Fetch Request")
	}
	if reqByte == nil {
		return nil, errors.Errorf("reqstore should have request if we are committing it")
	}
	reqMsg := &msgs.Request{}
	err = proto.Unmarshal(reqByte, reqMsg)
	if err != nil {
		return nil, errors.WithMessage(err, "Cannot Unmarshal Request")
	}
	return reqMsg, nil
}

//FLY2-48 proposed changes
// - convert batches to block and write to the ledger
func (c *Chain) processBatch(batch *msgs.QEntry) error {
	var envs []*common.Envelope
	for _, requestAck := range batch.Requests {
		reqMsg, err := c.fetchRequest(requestAck)
		if err != nil {
			return errors.WithMessage(err, "Cannot fetch request from Request Store")
		}
		env, err := protoutil.UnmarshalEnvelope(reqMsg.Data)
		if err != nil {
			return errors.WithMessage(err, "Cannot Unmarshal Request Data")
		}
		if c.isConfig(env) {
			configBlock := c.CreateBlock([]*common.Envelope{env})
			c.writeConfigBlock(configBlock)
		} else {
<<<<<<< HEAD
			envs = append(envs, env)
		}
	}
	if len(envs) != 0 {
=======
      
			envs = append(envs,env)
      
		}

}
if len(envs)!=0 {
>>>>>>> cd616041
		block := c.CreateBlock(envs)
		c.writeBlock(block)
}


	return nil
}

//JIRA FLY2-48 proposed changes:Write block in accordance with the sequence number
func (c *Chain) Apply(batch *msgs.QEntry) error {
	c.pendingBatches[batch.SeqNo] = batch
	index := 0 // Review comment change to rpelace append by index.
	seqNumbers := make([]uint64, len(c.pendingBatches))
	for k := range c.pendingBatches {
		seqNumbers[index] = k
		index++
	}
	sort.SliceStable(seqNumbers, func(i, j int) bool { return seqNumbers[i] < seqNumbers[j] })
	for i := 0; i < len(seqNumbers); i++ {
		if c.Node.LastCommittedSeqNo+1 != seqNumbers[i] {
			break
		}
		err := c.processBatch(c.pendingBatches[seqNumbers[i]])
		if err != nil {
			return errors.WithMessage(err, "Batch Processing Error")
		}
		delete(c.pendingBatches, seqNumbers[i])
		c.Node.LastCommittedSeqNo++
	}

	return nil
}

//FLY2-48 proposed changes
//	- create Blocks
func (c *Chain) CreateBlock(envs []*common.Envelope) *common.Block {
	bc := &blockCreator{
		hash:   protoutil.BlockHeaderHash(c.lastBlock.Header),
		number: c.lastBlock.Header.Number,
		logger: c.logger,
	}
	return bc.createNextBlock(envs)
}


//JIRA FLY2-66 proposed changes:Implemented the Snap Function
func (c *Chain) Snap(networkConfig *msgs.NetworkState_Config, clientsState []*msgs.NetworkState_Client) ([]byte, []*msgs.Reconfiguration, error) {
	
	pr := c.Node.PendingReconfigurations
	
	c.Node.PendingReconfigurations = nil

	data, err := proto.Marshal(&msgs.NetworkState{
		Config:                  networkConfig,
		Clients:                 clientsState,
		PendingReconfigurations: pr[0],
	})
	if err != nil {

		return nil, nil, errors.WithMessage(err, "could not marsshal network state")

	}

	c.Node.CheckpointSeqNo++


	countValue := make([]byte, 8)

	binary.BigEndian.PutUint64(countValue, uint64(c.Node.CheckpointSeqNo))

	networkStates := append(countValue, data...)

	err = c.Node.PersistSnapshot(c.Node.CheckpointSeqNo, networkStates)

	if err != nil {

		c.logger.Panicf("error while snap persist : %s", err)

	}

	return networkStates, pr[0], nil
	
}

//JIRA FLY2-58 proposed changes:Implemented the TransferTo Function
func (c *Chain) TransferTo(seqNo uint64, snap []byte) (*msgs.NetworkState, error) {

	networkState := &msgs.NetworkState{}

	checkSeqNo := snap[:8] //get the sequence number of the snap

	snapShot, err := c.Node.ReadSnapFiles(binary.BigEndian.Uint64(checkSeqNo), c.opts.SnapDir)

	if err != nil {

		return nil, err
	}

	if err := proto.Unmarshal(snapShot[8:], networkState); err != nil {

		return nil, err

	}

	return networkState, nil
}<|MERGE_RESOLUTION|>--- conflicted
+++ resolved
@@ -661,7 +661,7 @@
 
 	if msg.LastValidationSeq < seq {
 		c.logger.Warnf("Normal message was validated against %d, although current config seq has advanced (%d)", msg.LastValidationSeq, seq)
-	
+
 		//JIRA FLY2-103 : Check msg type
 		if c.isConfig(msg.Payload) {
 
@@ -700,13 +700,9 @@
 	}
 
 	//FLY2-48-proposed change:In apply function,Block generation requires *Common.Envelope rather than payload data byte .*Common.Envelope helps to identify request id config or not
-<<<<<<< HEAD
+
 	data, err := proto.Marshal(msg.Payload)
-=======
-
-	data, err := proto.Marshal(msg.Payload)
-
->>>>>>> cd616041
+
 	if err != nil {
 		return errors.Errorf("Cannot marshal payload")
 	}
@@ -1067,20 +1063,13 @@
 			configBlock := c.CreateBlock([]*common.Envelope{env})
 			c.writeConfigBlock(configBlock)
 		} else {
-<<<<<<< HEAD
+
 			envs = append(envs, env)
-		}
-	}
-	if len(envs) != 0 {
-=======
-      
-			envs = append(envs,env)
-      
-		}
-
-}
-if len(envs)!=0 {
->>>>>>> cd616041
+
+		}
+
+}
+if len(envs) != 0 {
 		block := c.CreateBlock(envs)
 		c.writeBlock(block)
 }
@@ -1128,9 +1117,9 @@
 
 //JIRA FLY2-66 proposed changes:Implemented the Snap Function
 func (c *Chain) Snap(networkConfig *msgs.NetworkState_Config, clientsState []*msgs.NetworkState_Client) ([]byte, []*msgs.Reconfiguration, error) {
-	
+
 	pr := c.Node.PendingReconfigurations
-	
+
 	c.Node.PendingReconfigurations = nil
 
 	data, err := proto.Marshal(&msgs.NetworkState{
@@ -1162,7 +1151,7 @@
 	}
 
 	return networkStates, pr[0], nil
-	
+
 }
 
 //JIRA FLY2-58 proposed changes:Implemented the TransferTo Function
