/*
Copyright IBM Corp. All Rights Reserved.
SPDX-License-Identifier: Apache-2.0
*/

package hlmirbft

import (
	"context"
	"encoding/pem"
	"fmt"
	"github.com/hyperledger-labs/mirbft/pkg/simplewal"
	"github.com/hyperledger/fabric/common/configtx"
	"reflect"
	"sort"
	"sync"
	"sync/atomic"
	"time"

	"github.com/hyperledger/fabric/common/util"

	"code.cloudfoundry.org/clock"
	"github.com/fly2plan/fabric-protos-go/orderer/hlmirbft"
	"github.com/golang/protobuf/proto"
	"github.com/hyperledger-labs/mirbft"
	"github.com/hyperledger-labs/mirbft/pkg/pb/msgs"
	"github.com/hyperledger/fabric-protos-go/common"
	"github.com/hyperledger/fabric-protos-go/orderer"
	"github.com/hyperledger/fabric/bccsp"
	"github.com/hyperledger/fabric/common/channelconfig"
	"github.com/hyperledger/fabric/common/flogging"
	"github.com/hyperledger/fabric/orderer/common/cluster"
	"github.com/hyperledger/fabric/orderer/common/types"
	"github.com/hyperledger/fabric/orderer/consensus"
	"github.com/hyperledger/fabric/protoutil"
	"github.com/pkg/errors"
	"go.etcd.io/etcd/raft"
	"go.etcd.io/etcd/raft/raftpb"

)

const (
	BYTE = 1 << (10 * iota)
	KILOBYTE
	MEGABYTE
	IGABYTE
	TERABYTE
)

const (

	// DefaultSnapshotCatchUpEntries is the default number of entries
	// to preserve in memory when a snapshot is taken. This is for
	// slow followers to catch up.
	DefaultSnapshotCatchUpEntries = uint64(4)

	// DefaultSnapshotIntervalSize is the default snapshot interval. It is
	// used if SnapshotIntervalSize is not provided in channel config options.
	// It is needed to enforce snapshot being set.
	DefaultSnapshotIntervalSize = 16 * MEGABYTE

	// DefaultEvictionSuspicion is the threshold that a node will start
	// suspecting its own eviction if it has been leaderless for this
	// period of time.
	DefaultEvictionSuspicion = time.Minute * 10

	// DefaultLeaderlessCheckInterval is the interval that a chain checks
	// its own leadership status.
	DefaultLeaderlessCheckInterval = time.Second * 10

	//JIRA FLY2-57: Prepend flag to check request is forward
	ForwardFlag = "@forward/"
)

//go:generate counterfeiter -o mocks/configurator.go . Configurator

// Configurator is used to configure the communication layer
// when the chain starts.
type Configurator interface {
	Configure(channel string, newNodes []cluster.RemoteNode)
}

//go:generate counterfeiter -o mocks/mock_rpc.go . RPC

// RPC is used to mock the transport layer in tests.
type RPC interface {
	SendConsensus(dest uint64, msg *orderer.ConsensusRequest) error
	SendSubmit(dest uint64, request *orderer.SubmitRequest) error
}

//go:generate counterfeiter -o mocks/mock_blockpuller.go . BlockPuller

// BlockPuller is used to pull blocks from other OSN
type BlockPuller interface {
	PullBlock(seq uint64) *common.Block
	HeightsByEndpoints() (map[string]uint64, error)
	Close()
}

// CreateBlockPuller is a function to create BlockPuller on demand.
// It is passed into chain initializer so that tests could mock this.
type CreateBlockPuller func() (BlockPuller, error)

// Options contains all the configurations relevant to the chain.
type Options struct {
	MirBFTID uint64

	Clock clock.Clock

	WALDir               string
	SnapDir              string
	ReqStoreDir          string
	SnapshotIntervalSize uint32

	// This is configurable mainly for testing purpose. Users are not
	// expected to alter this. Instead, DefaultSnapshotCatchUpEntries is used.
	SnapshotCatchUpEntries uint64

	MemoryStorage MemoryStorage
	Logger        *flogging.FabricLogger

	HeartbeatTicks       uint32
	SuspectTicks         uint32
	NewEpochTimeoutTicks uint32
	BufferSize           uint32
	MaxSizePerMsg        uint64

	// BlockMetdata and Consenters should only be modified while under lock
	// of raftMetadataLock
	BlockMetadata *hlmirbft.BlockMetadata
	Consenters    map[uint64]*hlmirbft.Consenter

	// MigrationInit is set when the node starts right after consensus-type migration
	MigrationInit bool

	Metrics *Metrics
	Cert    []byte
}

type submit struct {
	req *orderer.SubmitRequest
}

//JIRA FLY2-106 struct to store the network config and transaction envelope
type pendingConfigEnvelope struct {
	req              *orderer.SubmitRequest
	reconfigurations []*msgs.Reconfiguration
}

// Chain implements consensus.Chain interface.
type Chain struct {
	configurator Configurator

	rpc RPC

	MirBFTID  uint64
	channelID string

	lastKnownLeader uint64
	ActiveNodes     atomic.Value

	submitC  chan *submit
	applyC   chan apply
	observeC chan<- raft.SoftState // Notifies external observer on leader change (passed in optionally as an argument for tests)
	haltC    chan struct{}         // Signals to goroutines that the chain is halting
	doneC    chan struct{}         // Closes when the chain halts
	startC   chan struct{}         // Closes when the node is started
	snapC    chan *raftpb.Snapshot // Signal to catch up with snapshot

	errorCLock sync.RWMutex
	errorC     chan struct{} // returned by Errored()

	mirbftMetadataLock sync.RWMutex
	//JIRA FLY2-48 - proposed changes:map to store the pending batches before committing
	pendingBatches map[uint64]*msgs.QEntry
	//JIRA FLY2-106 list of pendingConfigEnvs
	pendingConfigs       []pendingConfigEnvelope
	confChangeInProgress *raftpb.ConfChange
	justElected          bool // this is true when node has just been elected
	configInflight       bool // this is true when there is config block or ConfChange in flight
	blockInflight        int  // number of in flight blocks

	clock clock.Clock // Tests can inject a fake clock

	support consensus.ConsenterSupport

	lastBlock    *common.Block
	appliedIndex uint64

	// needed by snapshotting
	sizeLimit        uint32 // SnapshotIntervalSize in bytes
	accDataSize      uint32 // accumulative data size since last snapshot
	lastSnapBlockNum uint64
	confState        raftpb.ConfState // Etcdraft requires ConfState to be persisted within snapshot

	createPuller CreateBlockPuller // func used to create BlockPuller on demand

	fresh bool // indicate if this is a fresh raft node

	// this is exported so that test can use `Node.Status()` to get raft node status.
	Node *node
	opts Options

	Metrics *Metrics
	logger  *flogging.FabricLogger

	periodicChecker *PeriodicCheck

	haltCallback func()

	statusReportMutex sync.Mutex
	consensusRelation types.ConsensusRelation
	status            types.Status

	// BCCSP instance
	CryptoProvider bccsp.BCCSP
}

type MirBFTLogger struct {
	*flogging.FabricLogger
}

func (ml *MirBFTLogger) Log(level mirbft.LogLevel, text string, args ...interface{}) {
	switch level {
	case mirbft.LevelDebug:
		ml.Debugf(text, args...)
	case mirbft.LevelError:
		ml.Errorf(text, args...)
	case mirbft.LevelInfo:
		ml.Infof(text, args...)
	case mirbft.LevelWarn:
		ml.Warnf(text, args...)
	}
}

// NewChain constructs a chain object.
func NewChain(
	support consensus.ConsenterSupport,
	opts Options,
	conf Configurator,
	rpc RPC,
	cryptoProvider bccsp.BCCSP,
	f CreateBlockPuller,
	haltCallback func(),
	observeC chan<- raft.SoftState,
) (*Chain, error) {
	lg := opts.Logger.With("channel", support.ChannelID(), "node", opts.MirBFTID)
<<<<<<< HEAD

	wal, err := simplewal.Open(opts.WALDir)
	if err != nil {
		lg.Error(err, "Failed to create WAL")
	}
	fresh, err := wal.IsEmpty()
	if err != nil {
		lg.Error(err, "Failed to read from WAL")
=======
   //FLY2-167 :use simplewal to check WAL exits .
	wal, err := simplewal.Open(opts.WALDir)
	if err != nil {
		lg.Error(err, "could not open WAL")
	}
	fresh, err := wal.IsEmpty()
	if err != nil {
		lg.Error(err, "could not query WAL")
>>>>>>> 84e9cbc2
	}
	/*	//storage, err := CreateStorage(lg, opts.WALDir, opts.SnapDir, opts.MemoryStorage)
		if err != nil {
			return nil, errors.Errorf("failed to restore persisted raft data: %s", err)
		}
		if opts.SnapshotCatchUpEntries == 0 {
			storage.SnapshotCatchUpEntries = DefaultSnapshotCatchUpEntries
		} else {
			storage.SnapshotCatchUpEntries = opts.SnapshotCatchUpEntries
		}
		sizeLimit := opts.SnapshotIntervalSize
		if sizeLimit == 0 {
			sizeLimit = DefaultSnapshotIntervalSize
		}
		// get block number in last snapshot, if exists
		var snapBlkNum uint64
		var cc raftpb.ConfState
		if s := storage.Snapshot(); !raft.IsEmptySnap(s) {
			b := protoutil.UnmarshalBlockOrPanic(s.Data)
			snapBlkNum = b.Header.Number
			cc = s.Metadata.ConfState
		}*/

	b := support.Block(support.Height() - 1)
	if b == nil {
		return nil, errors.Errorf("failed to get last block")
	}

	c := &Chain{
		configurator:      conf,
		rpc:               rpc,
		channelID:         support.ChannelID(),
		MirBFTID:          opts.MirBFTID,
		submitC:           make(chan *submit),
		applyC:            make(chan apply),
		haltC:             make(chan struct{}),
		doneC:             make(chan struct{}),
		startC:            make(chan struct{}),
		snapC:             make(chan *raftpb.Snapshot),
		errorC:            make(chan struct{}),
		observeC:          observeC,
		pendingBatches:    make(map[uint64]*msgs.QEntry),
		support:           support,
		fresh:             fresh,
		appliedIndex:      opts.BlockMetadata.MirbftIndex,
		lastBlock:         b,
		createPuller:      f,
		clock:             opts.Clock,
		haltCallback:      haltCallback,
		consensusRelation: types.ConsensusRelationConsenter,
		status:            types.StatusActive,
		Metrics: &Metrics{
			ClusterSize:             opts.Metrics.ClusterSize.With("channel", support.ChannelID()),
			IsLeader:                opts.Metrics.IsLeader.With("channel", support.ChannelID()),
			ActiveNodes:             opts.Metrics.ActiveNodes.With("channel", support.ChannelID()),
			CommittedBlockNumber:    opts.Metrics.CommittedBlockNumber.With("channel", support.ChannelID()),
			SnapshotBlockNumber:     opts.Metrics.SnapshotBlockNumber.With("channel", support.ChannelID()),
			LeaderChanges:           opts.Metrics.LeaderChanges.With("channel", support.ChannelID()),
			ProposalFailures:        opts.Metrics.ProposalFailures.With("channel", support.ChannelID()),
			DataPersistDuration:     opts.Metrics.DataPersistDuration.With("channel", support.ChannelID()),
			NormalProposalsReceived: opts.Metrics.NormalProposalsReceived.With("channel", support.ChannelID()),
			ConfigProposalsReceived: opts.Metrics.ConfigProposalsReceived.With("channel", support.ChannelID()),
		},
		logger:         lg,
		opts:           opts,
		CryptoProvider: cryptoProvider,
	}

	// Sets initial values for metrics
	c.Metrics.ClusterSize.Set(float64(len(c.opts.BlockMetadata.ConsenterIds)))
	c.Metrics.IsLeader.Set(float64(0)) // all nodes start out as followers
	c.Metrics.ActiveNodes.Set(float64(0))
	c.Metrics.CommittedBlockNumber.Set(float64(c.lastBlock.Header.Number))
	c.Metrics.SnapshotBlockNumber.Set(float64(c.lastSnapBlockNum))

	// DO NOT use Applied option in config, see https://github.com/etcd-io/etcd/issues/10217
	// We guard against replay of written blocks with `appliedIndex` instead.

	config := &mirbft.Config{
		Logger:               &MirBFTLogger{c.logger},
		BatchSize:            support.SharedConfig().BatchSize().MaxMessageCount,
		HeartbeatTicks:       opts.HeartbeatTicks,
		SuspectTicks:         opts.SuspectTicks,
		NewEpochTimeoutTicks: opts.NewEpochTimeoutTicks,
		BufferSize:           opts.BufferSize,
	}

	disseminator := &Disseminator{RPC: c.rpc}
	disseminator.UpdateMetadata(nil) // initialize
	c.ActiveNodes.Store([]uint64{})

	c.Node = &node{
		chainID:     c.channelID,
		chain:       c,
		logger:      c.logger,
		metrics:     c.Metrics,
		rpc:         disseminator,
		config:      config,
		WALDir:      opts.WALDir,
		ReqStoreDir: opts.ReqStoreDir,
		clock:       c.clock,
		metadata:    c.opts.BlockMetadata,
	}

	return c, nil
}

// Start instructs the orderer to begin serving the chain and keep it current.
func (c *Chain) Start() {
	c.logger.Infof("Starting MirBFT node")

	if err := c.configureComm(); err != nil {
		c.logger.Errorf("Failed to start chain, aborting: +%v", err)
		close(c.doneC)
		return
	}

	isJoin := c.support.Height() > 1
	if isJoin && c.opts.MigrationInit {
		isJoin = false
		c.logger.Infof("Consensus-type migration detected, starting new mirbft node on an existing channel; height=%d", c.support.Height())
	}
	c.Node.start(c.fresh, isJoin)

	close(c.startC)

	go c.run()

}

// Order submits normal type transactions for ordering.
func (c *Chain) Order(env *common.Envelope, configSeq uint64) error {
	c.Metrics.NormalProposalsReceived.Add(1)
	return c.Submit(&orderer.SubmitRequest{LastValidationSeq: configSeq, Payload: env, Channel: c.channelID}, 0)
}

// Configure submits config type transactions for ordering.
func (c *Chain) Configure(env *common.Envelope, configSeq uint64) error {
	c.Metrics.ConfigProposalsReceived.Add(1)
	return c.Submit(&orderer.SubmitRequest{LastValidationSeq: configSeq, Payload: env, Channel: c.channelID}, 0)
}

// WaitReady blocks when the chain:
// - is catching up with other nodes using snapshot
//
// In any other case, it returns right away.
func (c *Chain) WaitReady() error {
	if err := c.isRunning(); err != nil {
		return err
	}

	return nil
}

// Errored returns a channel that closes when the chain stops.
func (c *Chain) Errored() <-chan struct{} {
	c.errorCLock.RLock()
	defer c.errorCLock.RUnlock()
	return c.errorC
}

// Halt stops the chain.
func (c *Chain) Halt() {
	c.stop()
}

func (c *Chain) stop() bool {
	select {
	case <-c.startC:
	default:
		c.logger.Warn("Attempted to halt a chain that has not started")
		return false
	}

	select {
	case c.haltC <- struct{}{}:
	case <-c.doneC:
		return false
	}
	<-c.doneC

	c.statusReportMutex.Lock()
	defer c.statusReportMutex.Unlock()
	c.status = types.StatusInactive

	return true
}

// halt stops the chain and calls the haltCallback function, which allows the
// chain to transfer responsibility to a follower or the inactive chain registry when a chain
// discovers it is no longer a member of a channel.
func (c *Chain) halt() {
	if stopped := c.stop(); !stopped {
		c.logger.Info("This node was stopped, the haltCallback will not be called")
		return
	}
	if c.haltCallback != nil {
		c.haltCallback() // Must be invoked WITHOUT any internal lock

		c.statusReportMutex.Lock()
		defer c.statusReportMutex.Unlock()

		// If the haltCallback registers the chain in to the inactive chain registry (i.e., system channel exists) then
		// this is the correct consensusRelation. If the haltCallback transfers responsibility to a follower.Chain, then
		// this chain is about to be GC anyway. The new follower.Chain replacing this one will report the correct
		// StatusReport.
		c.consensusRelation = types.ConsensusRelationConfigTracker
	}
}

func (c *Chain) isRunning() error {
	select {
	case <-c.startC:
	default:
		return errors.Errorf("chain is not started")
	}

	select {
	case <-c.doneC:
		return errors.Errorf("chain is stopped")
	default:
	}

	return nil
}

// Consensus passes the given ConsensusRequest message to the mirbft.Node instance
func (c *Chain) Consensus(req *orderer.ConsensusRequest, sender uint64) error {
	if err := c.isRunning(); err != nil {
		return err
	}

	stepMsg := &msgs.Msg{}
	if err := proto.Unmarshal(req.Payload, stepMsg); err != nil {
		return fmt.Errorf("failed to unmarshal StepRequest payload to Raft Message: %s", err)
	}

	// Check if the request is a forwarded transaction
	switch t := stepMsg.Type.(type) {
	case *msgs.Msg_ForwardRequest:
		// If this forwarded request has no acknowledgements
		// then it has only been sent to a node by a Fabric application
		// and then forwarded to at least f+1 nodes
		if t.ForwardRequest.RequestAck == nil {
			forwardedReq := &orderer.SubmitRequest{}
			if err := proto.Unmarshal(t.ForwardRequest.RequestData, forwardedReq); err != nil {
				return fmt.Errorf("failed to unmarshal ForwardedRequest payload to SubmitRequest: %s", err)
			}
			if err := c.checkMsg(forwardedReq); err != nil {
				return err
			}
			return c.proposeMsg(forwardedReq, sender)
		}
	}

	if err := c.Node.Step(context.TODO(), sender, stepMsg); err != nil {
		return fmt.Errorf("failed to process Mir-BFT Step message: %s", err)
	}

	if len(req.Metadata) == 0 || atomic.LoadUint64(&c.lastKnownLeader) != sender { // ignore metadata from non-leader
		return nil
	}

	clusterMetadata := &hlmirbft.ClusterMetadata{}
	if err := proto.Unmarshal(req.Metadata, clusterMetadata); err != nil {
		return errors.Errorf("failed to unmarshal ClusterMetadata: %s", err)
	}

	c.Metrics.ActiveNodes.Set(float64(len(clusterMetadata.ActiveNodes)))
	c.ActiveNodes.Store(clusterMetadata.ActiveNodes)

	return nil
}

// Submit forwards the incoming request to all nodes via the transport mechanism
func (c *Chain) Submit(req *orderer.SubmitRequest, sender uint64) error {

	if err := c.isRunning(); err != nil {
		c.Metrics.ProposalFailures.Add(1)
		return err
	}

	reqBytes := protoutil.MarshalOrPanic(req)
	for nodeID, _ := range c.opts.Consenters {
		if nodeID != c.MirBFTID {
			forwardedReq := &msgs.Msg{Type: &msgs.Msg_ForwardRequest{ForwardRequest: &msgs.ForwardRequest{RequestData: reqBytes, RequestAck: nil}}}
			forwardedReqBytes := protoutil.MarshalOrPanic(forwardedReq)
			err := c.Node.rpc.SendConsensus(nodeID, &orderer.ConsensusRequest{Channel: c.channelID, Payload: forwardedReqBytes})
			if err != nil {
				c.logger.Warnf("Failed to broadcast Message to Node : %d ", nodeID)
				return err
			}
		}
	}

	if err := c.checkMsg(req); err != nil {
		return err
	}

	//This request was sent by a Fabric application
	return c.proposeMsg(req, c.MirBFTID)
}

type apply struct {
	entries []raftpb.Entry
	soft    *raft.SoftState
}

func isCandidate(state raft.StateType) bool {
	return state == raft.StatePreCandidate || state == raft.StateCandidate
}

func (c *Chain) run() {

}

func (c *Chain) writeBlock(block *common.Block) {
	if block.Header.Number > c.lastBlock.Header.Number+1 {
		c.logger.Panicf("Got block [%d], expect block [%d]", block.Header.Number, c.lastBlock.Header.Number+1)
	} else if block.Header.Number < c.lastBlock.Header.Number+1 {
		c.logger.Infof("Got block [%d], expect block [%d], this node was forced to catch up", block.Header.Number, c.lastBlock.Header.Number+1)
		return
	}

	if c.blockInflight > 0 {
		c.blockInflight-- // only reduce on leader
	}
	c.lastBlock = block

	c.logger.Infof("Writing block [%d] to ledger", block.Header.Number)

	c.mirbftMetadataLock.Lock()
	c.appliedIndex++
	c.opts.BlockMetadata.MirbftIndex = c.appliedIndex

	m := protoutil.MarshalOrPanic(c.opts.BlockMetadata)
	c.mirbftMetadataLock.Unlock()

	c.support.WriteBlock(block, m)

}

//JIRA FLY2-103 :Function to get the config metadata from envelope payload
func (c *Chain) getConfigMetadata(msgPayload []byte) (*hlmirbft.ConfigMetadata, error) {
	payload, err := protoutil.UnmarshalPayload(msgPayload)
	if err != nil {
		return nil, err
	}
	// get config update
	configUpdate, err := configtx.UnmarshalConfigUpdateFromPayload(payload)
	if err != nil {
		return nil, err
	}
	return MetadataFromConfigUpdate(configUpdate)

}

//JIRA FLY2-103 : Generate new network state config
func (c *Chain) getNewNetworkStateConfig(configMetaData *hlmirbft.ConfigMetadata, newNodeList []uint64) *msgs.NetworkState_Config {
	nodes := newNodeList
	nodeCount := len(nodes)

	return &msgs.NetworkState_Config{
		Nodes:              nodes,
		MaxEpochLength:     configMetaData.Options.MaxEpochLength,
		CheckpointInterval: configMetaData.Options.CheckpointInterval,
		F:                  int32((nodeCount - 1) / 3),
		NumberOfBuckets:    configMetaData.Options.NumberOfBuckets,
	}
}

//JIRA FLY2-103 : Identify the type of config update and return the config change
func (c *Chain) getUpdatedConfigChange(configMetaData *hlmirbft.ConfigMetadata, currentConsenters, updatedConsenters []*hlmirbft.Consenter) ([]*msgs.Reconfiguration, error) {
	var updatedConfig, newNetworkState *msgs.Reconfiguration
	var newNetStateConfig *msgs.NetworkState_Config
	configChangeType := len(currentConsenters) - len(updatedConsenters)
	consenterList := c.opts.BlockMetadata.ConsenterIds
	if configChangeType > 0 {
		newNodeId := uint64(len(currentConsenters) + 1)
		updatedConfig.Type = &msgs.Reconfiguration_NewClient_{NewClient: &msgs.Reconfiguration_NewClient{
			Id:    newNodeId,
			Width: 100,
		}}
		consenterList = append(consenterList, newNodeId)
	} else if configChangeType < 0 {
		removedConsenter := CompareConsenterList(currentConsenters, updatedConsenters)
		removedConsenterID, ok := GetConsenterId(c.opts.Consenters, removedConsenter)
		if !ok {
			return nil, errors.Errorf("Cannot Retrieve Consenter ID")
		}
		updatedConfig.Type = &msgs.Reconfiguration_RemoveClient{
			RemoveClient: removedConsenterID,
		}
		consenterList = removeNodeID(consenterList, removedConsenterID)
	}

	newNetStateConfig = c.getNewNetworkStateConfig(configMetaData, consenterList)
	newNetworkState.Type = &msgs.Reconfiguration_NewConfig{
		NewConfig: newNetStateConfig,
	}

	return []*msgs.Reconfiguration{updatedConfig, newNetworkState}, nil

}

//JIRA FLY2-103 : Process the config Metadata
func (c *Chain) processReconfiguration(configMetaData *hlmirbft.ConfigMetadata) ([]*msgs.Reconfiguration, error) {
	var currentConsenters []*hlmirbft.Consenter
	for _, value := range c.opts.Consenters {
		currentConsenters = append(currentConsenters, value)
	}
	updatedConsenters := configMetaData.Consenters
	return c.getUpdatedConfigChange(configMetaData, currentConsenters, updatedConsenters)

}

func (c *Chain) getMsgHash(message proto.Message) ([]byte, error) {
	msgByte, err := proto.Marshal(message)
	if err != nil {
		return nil, errors.WithMessage(err, "Cannot marshal message")
	}
	msgHash := util.ComputeSHA256(msgByte)
	return msgHash, nil

}

//JIRA FLY2-106 function to add or retrieve envelope of config transactions which is mapped against network state

//JIRA FLY2-106 function to retrieve new reconfiguration from config envelope
func (c *Chain) getNewReconfiguration(envelope *common.Envelope) ([]*msgs.Reconfiguration, error) {
	//JIRA FLY2-103 : get config Metadata from envelope payload
	configMetaData, err := c.getConfigMetadata(envelope.Payload)
	if err != nil {
		return nil, errors.Errorf("bad normal message: %s", err)
	}
	if configMetaData == nil {
		return nil, nil
	}
	//JIRA FLY2-103 : get the reconfiguration
	reconfig, err := c.processReconfiguration(configMetaData)
	if err != nil {
		return nil, errors.Errorf("Cannot Generate Reconfiguration Data: %s", err)
	}
	//JIRA FLY2-103 : append reconfiguration to c.Node.PendingReconfigurations

	return reconfig, nil
}

// Checks the envelope in the `msg` content. SubmitRequest.
// Returns
//   -- err error; the error encountered, if any.
// It takes care of the revalidation of messages if the config sequence has advanced.

//JIRA FLY2-57 - proposed changes -> adapted in JIRA FLY2-94
func (c *Chain) checkMsg(msg *orderer.SubmitRequest) (err error) {
	seq := c.support.Sequence()

	if msg.LastValidationSeq < seq {
		c.logger.Warnf("Normal message was validated against %d, although current config seq has advanced (%d)", msg.LastValidationSeq, seq)

		if _, err := c.support.ProcessNormalMsg(msg.Payload); err != nil {
			c.Metrics.ProposalFailures.Add(1)
			return errors.Errorf("bad normal message: %s", err)
		}
	}

	return nil
}

//FLY2-57 - Proposed Change: New function to propose normal messages to node -> adapted in JIRA FLY2-94
func (c *Chain) proposeMsg(msg *orderer.SubmitRequest, sender uint64) (err error) {
	clientID := sender
	proposer := c.Node.Client(clientID)
	//Incrementation of the reqNo of a client should only ever be caused by the node the client belongs to
	reqNo, err := proposer.NextReqNo()

	if err != nil {
		return errors.Errorf("failed to generate next request number")
	}

	//FLY2-48-proposed change:In apply function,Block generation requires *Common.Envelope rather than payload data byte .*Common.Envelope helps to identify request id config or not

	data, err := proto.Marshal(msg)

	if err != nil {
		return errors.Errorf("Cannot marshal payload")
	}
	req := &msgs.Request{
		ClientId: clientID,
		ReqNo:    reqNo,
		Data:     data,
	}

	reqBytes, err := proto.Marshal(req)

	if err != nil {
		return errors.Errorf("Cannot marshal Message : %s", err)
	}

	err = proposer.Propose(context.Background(), reqNo, reqBytes)

	if err != nil {
		return errors.WithMessagef(err, "failed to propose message to client %d", clientID)
	}

	return nil

}

func (c *Chain) propose(ch chan<- *common.Block, bc *blockCreator, batches ...[]*common.Envelope) {
	for _, batch := range batches {
		b := bc.createNextBlock(batch)
		c.logger.Infof("Created block [%d], there are %d blocks in flight", b.Header.Number, c.blockInflight)

		select {
		case ch <- b:
		default:
			c.logger.Panic("Programming error: limit of in-flight blocks does not properly take effect or block is proposed by follower")
		}

		// if it is config block, then we should wait for the commit of the block
		if protoutil.IsConfigBlock(b) {
			c.configInflight = true
		}

		c.blockInflight++
	}
}

//JIRA FLY2-106 function to catch up and synchronise blocks across nodes in the network
func (c *Chain) catchUp(blockBytes []byte) error {

	b, err := protoutil.UnmarshalBlock(blockBytes)
	if err != nil {
		return errors.Errorf("failed to unmarshal snapshot data to block: %s", err)
	}

	if c.lastBlock.Header.Number >= b.Header.Number {
		c.logger.Warnf("Snapshot is at block [%d], local block number is %d, no sync needed", b.Header.Number, c.lastBlock.Header.Number)
		return nil
	} else if b.Header.Number == c.lastBlock.Header.Number+1 {
		c.logger.Infof("The only missing block [%d] is encapsulated in snapshot, committing it to shortcut catchup process", b.Header.Number)
		c.commitBlock(b)
		c.lastBlock = b
		return nil
	}

	puller, err := c.createPuller()
	if err != nil {
		return errors.Errorf("failed to create block puller: %s", err)
	}
	defer puller.Close()

	next := c.lastBlock.Header.Number + 1

	c.logger.Infof("Catching up with snapshot taken at block [%d], starting from block [%d]", b.Header.Number, next)

	for next <= b.Header.Number {
		block := puller.PullBlock(next)
		if block == nil {
			return errors.Errorf("failed to fetch block [%d] from cluster", next)
		}
		c.commitBlock(block)
		c.lastBlock = block
		next++
	}

	c.logger.Infof("Finished syncing with cluster up to and including block [%d]", b.Header.Number)
	return nil
}

func (c *Chain) commitBlock(block *common.Block) {

}

func (c *Chain) detectConfChange(block *common.Block) *MembershipChanges {

	return &MembershipChanges{
		NewBlockMetadata: nil,
		NewConsenters:    nil,
		AddedNodes:       nil,
		RemovedNodes:     nil,
		ConfChange:       nil,
		RotatedNode:      0,
	}
}

// TODO(harry_knight) Will have to be adapted for hlmirbft as a block is written in this method (line 1047).
// 	Unsure if equivalent ApplyConfChange method exists.
func (c *Chain) apply(ents []raftpb.Entry) {

}

func (c *Chain) isConfig(env *common.Envelope) bool {
	h, err := protoutil.ChannelHeader(env)
	if err != nil {
		c.logger.Panicf("failed to extract channel header from envelope")
	}

	return h.Type == int32(common.HeaderType_CONFIG) || h.Type == int32(common.HeaderType_ORDERER_TRANSACTION)
}

func (c *Chain) configureComm() error {
	// Reset unreachable map when communication is reconfigured
	c.Node.unreachableLock.Lock()
	c.Node.unreachable = make(map[uint64]struct{})
	c.Node.unreachableLock.Unlock()

	nodes, err := c.remotePeers()
	if err != nil {
		return err
	}

	c.configurator.Configure(c.channelID, nodes)
	return nil
}

func (c *Chain) remotePeers() ([]cluster.RemoteNode, error) {
	c.mirbftMetadataLock.RLock()
	defer c.mirbftMetadataLock.RUnlock()

	var nodes []cluster.RemoteNode
	for MirBFTID, consenter := range c.opts.Consenters {
		// No need to know yourself
		if MirBFTID == c.MirBFTID {
			continue
		}
		serverCertAsDER, err := pemToDER(consenter.ServerTlsCert, MirBFTID, "server", c.logger)
		if err != nil {
			return nil, errors.WithStack(err)
		}
		clientCertAsDER, err := pemToDER(consenter.ClientTlsCert, MirBFTID, "client", c.logger)
		if err != nil {
			return nil, errors.WithStack(err)
		}
		nodes = append(nodes, cluster.RemoteNode{
			ID:            MirBFTID,
			Endpoint:      fmt.Sprintf("%s:%d", consenter.Host, consenter.Port),
			ServerTLSCert: serverCertAsDER,
			ClientTLSCert: clientCertAsDER,
		})
	}
	return nodes, nil
}

func pemToDER(pemBytes []byte, id uint64, certType string, logger *flogging.FabricLogger) ([]byte, error) {
	bl, _ := pem.Decode(pemBytes)
	if bl == nil {
		logger.Errorf("Rejecting PEM block of %s TLS cert for node %d, offending PEM is: %s", certType, id, string(pemBytes))
		return nil, errors.Errorf("invalid PEM block")
	}
	return bl.Bytes, nil
}

// writeConfigBlock writes configuration blocks into the ledger in
// addition extracts updates about raft replica set and if there
// are changes updates cluster membership as well
func (c *Chain) writeConfigBlock(block *common.Block) {
	c.mirbftMetadataLock.Lock()
	c.appliedIndex++
	c.opts.BlockMetadata.MirbftIndex = c.appliedIndex
	metaData, err := protoutil.Marshal(c.opts.BlockMetadata)
	if err != nil {
		c.logger.Errorf("Error Occurred : ", err)
	}
	c.support.WriteConfigBlock(block, metaData)
	c.lastBlock = block
	c.mirbftMetadataLock.Unlock()

}

// getInFlightConfChange returns ConfChange in-flight if any.
// It returns confChangeInProgress if it is not nil. Otherwise
// it returns ConfChange from the last committed block (might be nil).
func (c *Chain) getInFlightConfChange() {

}

// newMetadata extract config metadata from the configuration block
func (c *Chain) newConfigMetadata(block *common.Block) *hlmirbft.ConfigMetadata {
	metadata, err := ConsensusMetadataFromConfigBlock(block)
	if err != nil {
		c.logger.Panicf("error reading consensus metadata: %s", err)
	}
	return metadata
}

// ValidateConsensusMetadata determines the validity of a
// ConsensusMetadata update during config updates on the channel.
func (c *Chain) ValidateConsensusMetadata(oldOrdererConfig, newOrdererConfig channelconfig.Orderer, newChannel bool) error {
	if newOrdererConfig == nil {
		c.logger.Panic("Programming Error: ValidateConsensusMetadata called with nil new channel config")
		return nil
	}

	// metadata was not updated
	if newOrdererConfig.ConsensusMetadata() == nil {
		return nil
	}

	if oldOrdererConfig == nil {
		c.logger.Panic("Programming Error: ValidateConsensusMetadata called with nil old channel config")
		return nil
	}

	if oldOrdererConfig.ConsensusMetadata() == nil {
		c.logger.Panic("Programming Error: ValidateConsensusMetadata called with nil old metadata")
		return nil
	}

	oldMetadata := &hlmirbft.ConfigMetadata{}
	if err := proto.Unmarshal(oldOrdererConfig.ConsensusMetadata(), oldMetadata); err != nil {
		c.logger.Panicf("Programming Error: Failed to unmarshal old hlmirbft consensus metadata: %v", err)
	}

	newMetadata := &hlmirbft.ConfigMetadata{}
	if err := proto.Unmarshal(newOrdererConfig.ConsensusMetadata(), newMetadata); err != nil {
		return errors.Wrap(err, "failed to unmarshal new hlmirbft metadata configuration")
	}

	verifyOpts, err := createX509VerifyOptions(newOrdererConfig)
	if err != nil {
		return errors.Wrapf(err, "failed to create x509 verify options from old and new orderer config")
	}

	if err := VerifyConfigMetadata(newMetadata, verifyOpts); err != nil {
		return errors.Wrap(err, "invalid new config metadata")
	}

	if newChannel {
		// check if the consenters are a subset of the existing consenters (system channel consenters)
		set := ConsentersToMap(oldMetadata.Consenters)
		for _, c := range newMetadata.Consenters {
			if !set.Exists(c) {
				return errors.New("new channel has consenter that is not part of system consenter set")
			}
		}
		return nil
	}

	// create the dummy parameters for ComputeMembershipChanges
	c.mirbftMetadataLock.RLock()
	dummyOldBlockMetadata := proto.Clone(c.opts.BlockMetadata).(*hlmirbft.BlockMetadata)
	c.mirbftMetadataLock.RUnlock()

	dummyOldConsentersMap := CreateConsentersMap(dummyOldBlockMetadata, oldMetadata)
	// TODO(harrymknight) Possible Optimisation: Mir allows for complete reconfiguration i.e. add/remove
	//  multiple orderer nodes at a time. Check if current restriction (only remove/add one orderer node at a time)
	//  is imposed by Raft or Fabric.
	changes, err := ComputeMembershipChanges(dummyOldBlockMetadata, dummyOldConsentersMap, newMetadata.Consenters)
	if err != nil {
		return err
	}

	// new config metadata was verified above. Additionally need to check new consenters for certificates expiration
	for _, c := range changes.AddedNodes {
		if err := validateConsenterTLSCerts(c, verifyOpts, false); err != nil {
			return errors.Wrapf(err, "consenter %s:%d has invalid certificates", c.Host, c.Port)
		}
	}

	//TODO(harrymknight) Possibly remove c.ActiveNodes field from Metrics

	if changes.UnacceptableQuorumLoss() {
		return errors.Errorf("only %d out of a required 4 nodes are provided, configuration will result in quorum loss", len(changes.NewConsenters))
	}

	return nil
}

// StatusReport returns the ConsensusRelation & Status
func (c *Chain) StatusReport() (types.ConsensusRelation, types.Status) {
	c.statusReportMutex.Lock()
	defer c.statusReportMutex.Unlock()

	return c.consensusRelation, c.status
}

func (c *Chain) suspectEviction() bool {
	if c.isRunning() != nil {
		return false
	}

	return atomic.LoadUint64(&c.lastKnownLeader) == uint64(0)
}

func (c *Chain) newEvictionSuspector() *evictionSuspector {
	consenterCertificate := &ConsenterCertificate{
		Logger:               c.logger,
		ConsenterCertificate: c.opts.Cert,
		CryptoProvider:       c.CryptoProvider,
	}

	return &evictionSuspector{
		amIInChannel:               consenterCertificate.IsConsenterOfChannel,
		evictionSuspicionThreshold: 0,
		writeBlock:                 c.support.Append,
		createPuller:               c.createPuller,
		height:                     c.support.Height,
		triggerCatchUp:             c.triggerCatchup,
		logger:                     c.logger,
		halt: func() {
			c.halt()
		},
	}
}

func (c *Chain) triggerCatchup(sn *raftpb.Snapshot) {
	select {
	case c.snapC <- sn:
	case <-c.doneC:
	}
}

//JIRA FLY2-48 proposed changes: fetch request from request store
func (c *Chain) fetchRequest(ack *msgs.RequestAck) (*msgs.Request, error) {

	reqByte, err := c.Node.ReqStore.GetRequest(ack)
	if err != nil {
		return nil, errors.WithMessage(err, "Cannot Fetch Request")
	}
	if reqByte == nil {
		return nil, errors.Errorf("reqstore should have request if we are committing it")
	}
	reqMsg := &msgs.Request{}
	err = proto.Unmarshal(reqByte, reqMsg)
	if err != nil {
		return nil, errors.WithMessage(err, "Cannot Unmarshal Request")
	}
	return reqMsg, nil
}

//FLY2-48 proposed changes
// - convert batches to block and write to the ledger
func (c *Chain) processBatch(batch *msgs.QEntry) error {
	var envs []*common.Envelope
	for _, requestAck := range batch.Requests {
		reqMsg, err := c.fetchRequest(requestAck)
		if err != nil {
			return errors.WithMessage(err, "Cannot fetch request from Request Store")
		}
		req, err := protoutil.UnmarshalSubmitRequest(reqMsg.Data)
		if err != nil {
			return errors.WithMessage(err, "Cannot Unmarshal Request Data")
		}
		env := req.Payload
		if c.isConfig(env) {
			env, err := c.revalidateConfigMsg(req)
			if err != nil {
				return err
			}
			reconfig, err := c.getNewReconfiguration(env)
			if err != nil {
				return errors.Errorf("Cannot Generate Reconfiguration: %s", err)
			}
			if reconfig == nil {
				block := c.CreateBlock([]*common.Envelope{env})
				c.writeConfigBlock(block)
			} else {
				//JIRA FLY2-106 append config envelope
				c.pendingConfigs = append(c.pendingConfigs, pendingConfigEnvelope{
					req:              req,
					reconfigurations: reconfig,
				})
			}

		} else {
			envs = append(envs, env)

		}
	}
	if len(envs) != 0 {
		block := c.CreateBlock(envs)
		c.writeBlock(block)
	}

	return nil
}

//JIRA FLY2-48 proposed changes:Write block in accordance with the sequence number
func (c *Chain) Apply(batch *msgs.QEntry) error {
	c.pendingBatches[batch.SeqNo] = batch
	index := 0 // Review comment change to rpelace append by index.
	seqNumbers := make([]uint64, len(c.pendingBatches))
	for k := range c.pendingBatches {
		seqNumbers[index] = k
		index++
	}
	sort.SliceStable(seqNumbers, func(i, j int) bool { return seqNumbers[i] < seqNumbers[j] })
	for i := 0; i < len(seqNumbers); i++ {
		if c.Node.LastCommittedSeqNo+1 != seqNumbers[i] {
			break
		}
		err := c.processBatch(c.pendingBatches[seqNumbers[i]])
		if err != nil {
			return errors.WithMessage(err, "Batch Processing Error")
		}
		delete(c.pendingBatches, seqNumbers[i])
		c.Node.LastCommittedSeqNo++
	}

	return nil
}

//FLY2-48 proposed changes
//	- create Blocks
func (c *Chain) CreateBlock(envs []*common.Envelope) *common.Block {

	bc := &blockCreator{
		hash: protoutil.BlockHeaderHash(c.lastBlock.Header),
		//change
		number: c.lastBlock.Header.Number,
		logger: c.logger,
	}
	return bc.createNextBlock(envs)
}

//JIRA FLY2-106 check if pending batch list is empty
func (c *Chain) isPendingBatchesEmpty() bool {
	if len(c.pendingBatches) == 0 {
		return true
	}
	return false
}

//JIRA FLY2-106 sleep till pending batch list is empty
func (c *Chain) waitForPendingBatchCommits() {
	isEmpty := c.isPendingBatchesEmpty()
	for !isEmpty {
		time.Sleep(400 * time.Millisecond)
		isEmpty = c.isPendingBatchesEmpty()
	}
}

//JIRA FLY2-106 function to remove pending config envelope
func (c *Chain) removeConfigEnv() {
	if len(c.pendingConfigs) > 1 {
		c.pendingConfigs = c.pendingConfigs[1:]
	} else {
		c.pendingConfigs = nil
	}
}

func (c *Chain) revalidateConfigMsg(msg *orderer.SubmitRequest) (*common.Envelope, error) {
	seq := c.support.Sequence()
	if msg.LastValidationSeq < seq {
		c.logger.Warnf("Config message was validated against %d, although current config seq has advanced (%d)", msg.LastValidationSeq, seq)
		env, _, err := c.support.ProcessConfigMsg(msg.Payload)
		if err != nil {
			c.Metrics.ProposalFailures.Add(1)
			return nil, errors.Errorf("bad config message: %s", err)
		}
		return env, nil
	}
	return msg.Payload, nil
}

//JIRA FLY2-66 proposed changes:Implemented the Snap Function
func (c *Chain) Snap(networkConfig *msgs.NetworkState_Config, clientsState []*msgs.NetworkState_Client) ([]byte, []*msgs.Reconfiguration, error) {
	pr := make([]*msgs.Reconfiguration, 0)
	//JIRA - 106 check reconfiguration length
	if len(c.pendingConfigs) != 0 {
		reconfig := c.pendingConfigs[0]
		for _, config := range reconfig.reconfigurations {
			pr = append(pr,
				proto.Clone(config).(*msgs.Reconfiguration))
		}
		req := reconfig.req
		newNetworkConfig := pr[1].GetNewConfig()
		//JIRA FLY2-106 wait till pending batch list is empty
		c.waitForPendingBatchCommits()
		if reflect.DeepEqual(newNetworkConfig, networkConfig) {
			env := req.Payload
			env, err := c.revalidateConfigMsg(req)
			if err != nil {
				return nil, nil, err
			}
			//JIRA FLY2-106 get config envelope
			block := c.CreateBlock([]*common.Envelope{env})
			c.writeConfigBlock(block)
			c.removeConfigEnv()
			//JIRA FLY2-106 remove reconfiguration
			defer func() {
				c.pendingConfigs = PopReconfiguration(c.pendingConfigs)
			}()
		}
	} else {
		pr = nil
	}

	c.Node.CheckpointSeqNo = c.lastBlock.Header.Number
	networkStateBytes, err := proto.Marshal(&msgs.NetworkState{
		Config:                  networkConfig,
		Clients:                 clientsState,
		PendingReconfigurations: pr,
	})
	if err != nil {

		return nil, nil, errors.WithMessage(err, "Could not marshal network state")

	}
	//JIRA FLY2-106 Generating last block bytes to be added to snap data
	lastBlockBytes, err := proto.Marshal(c.lastBlock)
	if err != nil {

		return nil, nil, errors.WithMessage(err, "Could not marshal block")

	}

	//JIRA FLY2-106 generating snap data bytes
	snapDataBytes, err := proto.Marshal(&hlmirbft.SnapData{
		LastCommitedBlock: lastBlockBytes,
		NetworkState:      networkStateBytes,
	})
	if err != nil {

		return nil, nil, errors.WithMessage(err, "Could not marshal Snap Data")

	}
	err = c.Node.PersistSnapshot(c.Node.CheckpointSeqNo, snapDataBytes)
	if err != nil {
		c.logger.Panicf("Error while snap persist : %s", err)
	}

	return snapDataBytes, pr, nil

}

//JIRA FLY2-58 proposed changes:Implemented the TransferTo Function
func (c *Chain) TransferTo(seqNo uint64, snap []byte) (*msgs.NetworkState, error) {

	snapData := &hlmirbft.SnapData{}
	networkState := &msgs.NetworkState{}
	if err := proto.Unmarshal(snap, snapData); err != nil {

		return nil, err
	}
	//JIRA FLY2-106 retrieving network state bytes and block bytes from snap data
	networkStateBytes := snapData.NetworkState
	blockBytes := snapData.LastCommitedBlock
	//JIRA FLY2-106 using block data to catch up and synchronise with rest of the nodes
	err := c.catchUp(blockBytes)
	if err != nil {

		return nil, errors.WithMessage(err, "Catchup failed")

	}

	if err := proto.Unmarshal(networkStateBytes, networkState); err != nil {

		return nil, err

	}

	return networkState, nil
}<|MERGE_RESOLUTION|>--- conflicted
+++ resolved
@@ -245,16 +245,6 @@
 	observeC chan<- raft.SoftState,
 ) (*Chain, error) {
 	lg := opts.Logger.With("channel", support.ChannelID(), "node", opts.MirBFTID)
-<<<<<<< HEAD
-
-	wal, err := simplewal.Open(opts.WALDir)
-	if err != nil {
-		lg.Error(err, "Failed to create WAL")
-	}
-	fresh, err := wal.IsEmpty()
-	if err != nil {
-		lg.Error(err, "Failed to read from WAL")
-=======
    //FLY2-167 :use simplewal to check WAL exits .
 	wal, err := simplewal.Open(opts.WALDir)
 	if err != nil {
@@ -263,7 +253,6 @@
 	fresh, err := wal.IsEmpty()
 	if err != nil {
 		lg.Error(err, "could not query WAL")
->>>>>>> 84e9cbc2
 	}
 	/*	//storage, err := CreateStorage(lg, opts.WALDir, opts.SnapDir, opts.MemoryStorage)
 		if err != nil {
