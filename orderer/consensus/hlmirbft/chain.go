--- conflicted
+++ resolved
@@ -1118,13 +1118,9 @@
 
 	pr := c.Node.PendingReconfigurations
 
-<<<<<<< HEAD
-	c.Node.PendingReconfigurations = nil
-=======
 	if len(pr) == 0 {
 		pr = append(pr, []*msgs.Reconfiguration{nil})
 	}
->>>>>>> e401b99b
 
 	data, err := proto.Marshal(&msgs.NetworkState{
 		Config:                  networkConfig,
@@ -1154,11 +1150,7 @@
 
 	}
 
-<<<<<<< HEAD
-	return networkStates, pr[0], nil
-=======
 	return networkStates, nil, nil
->>>>>>> e401b99b
 
 }
 
