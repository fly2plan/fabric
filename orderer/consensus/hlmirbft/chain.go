--- conflicted
+++ resolved
@@ -22,6 +22,7 @@
 	"github.com/hyperledger-labs/mirbft/pkg/pb/msgs"
 	"github.com/hyperledger/fabric-protos-go/common"
 	"github.com/hyperledger/fabric-protos-go/orderer"
+	"github.com/hyperledger/fabric-protos-go/orderer/etcdraft"
 	"github.com/hyperledger/fabric/bccsp"
 	"github.com/hyperledger/fabric/common/channelconfig"
 	"github.com/hyperledger/fabric/common/flogging"
@@ -63,7 +64,7 @@
 	// its own leadership status.
 	DefaultLeaderlessCheckInterval = time.Second * 10
 
-	// JIRA FLY2-57: Prepend flag to check request is forward
+	//JIRA FLY2-57: Prepend flag to check request is forward
 	ForwardFlag = "@forward/"
 )
 
@@ -154,15 +155,11 @@
 	haltC    chan struct{}         // Signals to goroutines that the chain is halting
 	doneC    chan struct{}         // Closes when the chain halts
 	startC   chan struct{}         // Closes when the node is started
+	snapC    chan *raftpb.Snapshot // Signal to catch up with snapshot
 
 	errorCLock sync.RWMutex
 	errorC     chan struct{} // returned by Errored()
 
-<<<<<<< HEAD
-	mirbftMetadataLock sync.RWMutex
-	configInflight     bool // this is true when there is config block or ConfChange in flight
-	blockInflight      int  // number of in flight blocks
-=======
 	mirbftMetadataLock   sync.RWMutex
 	//JIRA FLY2-48 - proposed changes:map to store the pending batches before committing
 	pendingBatches        map[uint64]*msgs.QEntry
@@ -170,7 +167,6 @@
 	justElected          bool // this is true when node has just been elected
 	configInflight       bool // this is true when there is config block or ConfChange in flight
 	blockInflight        int  // number of in flight blocks
->>>>>>> 3870483f
 
 	clock clock.Clock // Tests can inject a fake clock
 
@@ -180,7 +176,10 @@
 	appliedIndex uint64
 
 	// needed by snapshotting
+	sizeLimit        uint32 // SnapshotIntervalSize in bytes
+	accDataSize      uint32 // accumulative data size since last snapshot
 	lastSnapBlockNum uint64
+	confState        raftpb.ConfState // Etcdraft requires ConfState to be persisted within snapshot
 
 	createPuller CreateBlockPuller // func used to create BlockPuller on demand
 
@@ -274,6 +273,7 @@
 		haltC:             make(chan struct{}),
 		doneC:             make(chan struct{}),
 		startC:            make(chan struct{}),
+		snapC:             make(chan *raftpb.Snapshot),
 		errorC:            make(chan struct{}),
 		observeC:          observeC,
 		support:           support,
@@ -359,8 +359,10 @@
 	c.Node.start(c.fresh, isJoin)
 
 	close(c.startC)
+	close(c.errorC)
 
 	go c.run()
+
 }
 
 // Order submits normal type transactions for ordering.
@@ -495,14 +497,14 @@
 	}
 
 	if err := c.Node.Step(context.TODO(), sender, stepMsg); err != nil {
-		return fmt.Errorf("failed to process Mir-BFT Step message: %s", err)
+		return fmt.Errorf("failed to process Raft Step message: %s", err)
 	}
 
 	if len(req.Metadata) == 0 || atomic.LoadUint64(&c.lastKnownLeader) != sender { // ignore metadata from non-leader
 		return nil
 	}
 
-	clusterMetadata := &hlmirbft.ClusterMetadata{}
+	clusterMetadata := &etcdraft.ClusterMetadata{}
 	if err := proto.Unmarshal(req.Metadata, clusterMetadata); err != nil {
 		return errors.Errorf("failed to unmarshal ClusterMetadata: %s", err)
 	}
@@ -515,8 +517,15 @@
 
 // Check for forward flag in payload
 func (c *Chain) CheckPrependForwardFlag(reqPayload []byte) bool {
+
 	prependedFlag := reqPayload[:9]
-	return string(prependedFlag) == ForwardFlag
+
+	if string(prependedFlag) == ForwardFlag {
+		return true
+	}
+
+	return false
+
 }
 
 func (c *Chain) PrependForwardFlag(reqPayload []byte) []byte {
@@ -528,27 +537,12 @@
 
 // Submit forwards the incoming request to all nodes via the transport mechanism
 func (c *Chain) Submit(req *orderer.SubmitRequest, sender uint64) error {
+
 	if err := c.isRunning(); err != nil {
 		c.Metrics.ProposalFailures.Add(1)
 		return err
 	}
 
-<<<<<<< HEAD
-	submitPayload := req.Payload.GetPayload()
-	isForwardRequest := c.CheckPrependForwardFlag(submitPayload)
-
-	if !isForwardRequest {
-
-		req.Payload.Payload = c.PrependForwardFlag(submitPayload)
-
-		for nodeID := range c.opts.Consenters {
-			if nodeID != c.MirBFTID {
-				err := c.Node.rpc.SendSubmit(nodeID, req)
-				if err != nil {
-					c.logger.Warnf("Failed to broadcast Message to Node : %d ", nodeID)
-					return err
-				}
-=======
 	reqBytes := protoutil.MarshalOrPanic(req)
 	for nodeID, _ := range c.opts.Consenters {
 		if nodeID != c.MirBFTID {
@@ -558,23 +552,16 @@
 			if err != nil {
 				c.logger.Warnf("Failed to broadcast Message to Node : %d ", nodeID)
 				return err
->>>>>>> 3870483f
 			}
 		}
 	}
 
-<<<<<<< HEAD
-	req.Payload.Payload = submitPayload[9:]
-
-	return c.ordered(req)
-=======
 	if err := c.checkMsg(req); err != nil {
 		return err
 	}
 
 	//This request was sent by a Fabric application
 	return c.proposeMsg(req, c.MirBFTID)
->>>>>>> 3870483f
 }
 
 type apply struct {
@@ -587,6 +574,7 @@
 }
 
 func (c *Chain) run() {
+
 }
 
 func (c *Chain) writeBlock(block *common.Block) {
@@ -618,20 +606,6 @@
 // Checks the envelope in the `msg` content. SubmitRequest.
 // Returns
 //   -- err error; the error encountered, if any.
-<<<<<<< HEAD
-// It takes care of config messages as well as the revalidation of messages if the config sequence has advanced.
-
-// JIRA FLY2-57 - proposed changes
-func (c *Chain) ordered(msg *orderer.SubmitRequest) (err error) {
-	seq := c.support.Sequence()
-
-	if msg.LastValidationSeq < seq {
-
-		if c.isConfig(msg.Payload) {
-			c.configInflight = true // JIRA FLY2-57 - proposed changes
-		}
-
-=======
 // It takes care of the revalidation of messages if the config sequence has advanced.
 
 //JIRA FLY2-57 - proposed changes -> adapted in JIRA FLY2-94
@@ -639,7 +613,6 @@
 	seq := c.support.Sequence()
 
 	if msg.LastValidationSeq < seq {
->>>>>>> 3870483f
 		c.logger.Warnf("Normal message was validated against %d, although current config seq has advanced (%d)", msg.LastValidationSeq, seq)
 
 		if _, err := c.support.ProcessNormalMsg(msg.Payload); err != nil {
@@ -648,24 +621,16 @@
 		}
 	}
 
-<<<<<<< HEAD
-	return c.proposeMsg(msg)
-}
-
-// FLY2-57 - Proposed Change: New function to propose normal messages to node
-func (c *Chain) proposeMsg(msg *orderer.SubmitRequest) (err error) {
-	clientID := c.MirBFTID
-=======
 	return nil
 }
 
 //FLY2-57 - Proposed Change: New function to propose normal messages to node -> adapted in JIRA FLY2-94
 func (c *Chain) proposeMsg(msg *orderer.SubmitRequest, sender uint64) (err error) {
 	clientID := sender
->>>>>>> 3870483f
 	proposer := c.Node.Client(clientID)
 	//Incrementation of the reqNo of a client should only ever be caused by the node the client belongs to
 	reqNo, err := proposer.NextReqNo()
+
 	if err != nil {
 		return errors.Errorf("failed to generate next request number")
 	}
@@ -682,6 +647,7 @@
 	}
 
 	reqBytes, err := proto.Marshal(req)
+
 	if err != nil {
 		return errors.Errorf("Cannot marshal Message : %s", err)
 	}
@@ -693,6 +659,7 @@
 	}
 
 	return nil
+
 }
 
 func (c *Chain) propose(ch chan<- *common.Block, bc *blockCreator, batches ...[]*common.Envelope) {
@@ -715,9 +682,6 @@
 	}
 }
 
-// TODO(harrymknight) Will have to be adapted for Mir. When TransferTo is called we want both the state machine to catch-up
-//  and the underlying ledger of this node. This is why TransferTo is called with the checkpointSeqNo. The checkpointSeqNo
-//  will map to the index of the config block that has been written to the ledger.
 func (c *Chain) catchUp(snap *raftpb.Snapshot) error {
 	b, err := protoutil.UnmarshalBlock(snap.Data)
 	if err != nil {
@@ -759,9 +723,11 @@
 }
 
 func (c *Chain) commitBlock(block *common.Block) {
+
 }
 
 func (c *Chain) detectConfChange(block *common.Block) *MembershipChanges {
+
 	return &MembershipChanges{
 		NewBlockMetadata: nil,
 		NewConsenters:    nil,
@@ -775,6 +741,7 @@
 // TODO(harry_knight) Will have to be adapted for hlmirbft as a block is written in this method (line 1047).
 // 	Unsure if equivalent ApplyConfChange method exists.
 func (c *Chain) apply(ents []raftpb.Entry) {
+
 }
 
 func (c *Chain) isConfig(env *common.Envelope) bool {
@@ -806,21 +773,21 @@
 	defer c.mirbftMetadataLock.RUnlock()
 
 	var nodes []cluster.RemoteNode
-	for MirBFTID, consenter := range c.opts.Consenters {
+	for raftID, consenter := range c.opts.Consenters {
 		// No need to know yourself
-		if MirBFTID == c.MirBFTID {
+		if raftID == c.MirBFTID {
 			continue
 		}
-		serverCertAsDER, err := pemToDER(consenter.ServerTlsCert, MirBFTID, "server", c.logger)
+		serverCertAsDER, err := pemToDER(consenter.ServerTlsCert, raftID, "server", c.logger)
 		if err != nil {
 			return nil, errors.WithStack(err)
 		}
-		clientCertAsDER, err := pemToDER(consenter.ClientTlsCert, MirBFTID, "client", c.logger)
+		clientCertAsDER, err := pemToDER(consenter.ClientTlsCert, raftID, "client", c.logger)
 		if err != nil {
 			return nil, errors.WithStack(err)
 		}
 		nodes = append(nodes, cluster.RemoteNode{
-			ID:            MirBFTID,
+			ID:            raftID,
 			Endpoint:      fmt.Sprintf("%s:%d", consenter.Host, consenter.Port),
 			ServerTLSCert: serverCertAsDER,
 			ClientTLSCert: clientCertAsDER,
@@ -841,9 +808,6 @@
 // writeConfigBlock writes configuration blocks into the ledger in
 // addition extracts updates about raft replica set and if there
 // are changes updates cluster membership as well
-<<<<<<< HEAD
-func (c *Chain) writeConfigBlock(block *common.Block, index uint64) {
-=======
 func (c *Chain) writeConfigBlock(block *common.Block) {
 	c.mirbftMetadataLock.Lock()
 	c.appliedIndex++
@@ -853,13 +817,13 @@
 	c.support.WriteConfigBlock(block,m)
 	c.lastBlock = block
 
->>>>>>> 3870483f
 }
 
 // getInFlightConfChange returns ConfChange in-flight if any.
 // It returns confChangeInProgress if it is not nil. Otherwise
 // it returns ConfChange from the last committed block (might be nil).
 func (c *Chain) getInFlightConfChange() {
+
 }
 
 // newMetadata extract config metadata from the configuration block
@@ -945,7 +909,7 @@
 		}
 	}
 
-	// TODO(harrymknight) Possibly remove c.ActiveNodes field from Metrics
+	//TODO(harrymknight) Possibly remove c.ActiveNodes field from Metrics
 
 	if changes.UnacceptableQuorumLoss() {
 		return errors.Errorf("only %d out of a required 4 nodes are provided, configuration will result in quorum loss", len(changes.NewConsenters))
@@ -970,14 +934,6 @@
 	return atomic.LoadUint64(&c.lastKnownLeader) == uint64(0)
 }
 
-<<<<<<< HEAD
-// TODO(harrymknight) Implement these methods
-func (c *Chain) Apply(batch *msgs.QEntry) error {
-	// Testing to see if batches are ordered correctly across nodes
-	c.logger.Infof("batch with seqNo - %d and digest - %s\n", batch.SeqNo, batch.Digest)
-	for i, tx := range batch.Requests {
-		c.logger.Infof("request - %d with reqNo -%d and digest -%s", i, tx.ReqNo, tx.Digest)
-=======
 func (c *Chain) newEvictionSuspector() *evictionSuspector {
 	consenterCertificate := &ConsenterCertificate{
 		Logger:               c.logger,
@@ -1071,7 +1027,6 @@
 			}
 			delete(c.pendingBatches, seqNumbers[i])
 			c.Node.LastCommittedSeqNo++
->>>>>>> 3870483f
 	}
 	return nil
 }
@@ -1086,8 +1041,9 @@
 	return bc.createNextBlock(envs)
 }
 
-// JIRA FLY2-66 proposed changes:Implemented the Snap Function
+//JIRA FLY2-66 proposed changes:Implemented the Snap Function
 func (c *Chain) Snap(networkConfig *msgs.NetworkState_Config, clientsState []*msgs.NetworkState_Client) ([]byte, []*msgs.Reconfiguration, error) {
+
 	pr := c.Node.PendingReconfigurations
 
 	c.Node.PendingReconfigurations = nil
@@ -1097,8 +1053,11 @@
 		Clients:                 clientsState,
 		PendingReconfigurations: pr,
 	})
-	if err != nil {
+
+	if err != nil {
+
 		return nil, nil, errors.WithMessage(err, "could not marsshal network state")
+
 	}
 
 	c.Node.CheckpointSeqNo++
@@ -1112,25 +1071,33 @@
 	err = c.Node.PersistSnapshot(c.Node.CheckpointSeqNo, networkStates)
 
 	if err != nil {
+
 		c.logger.Panicf("error while snap persist : %s", err)
+
 	}
 
 	return networkStates, pr, nil
-}
-
-// JIRA FLY2-58 proposed changes:Implemented the TransferTo Function
+
+}
+
+//JIRA FLY2-58 proposed changes:Implemented the TransferTo Function
 func (c *Chain) TransferTo(seqNo uint64, snap []byte) (*msgs.NetworkState, error) {
+
 	networkState := &msgs.NetworkState{}
 
-	checkSeqNo := snap[:8] // get the sequence number of the snap
+	checkSeqNo := snap[:8] //get the sequence number of the snap
 
 	snapShot, err := c.Node.ReadSnapFiles(binary.BigEndian.Uint64(checkSeqNo), c.opts.SnapDir)
-	if err != nil {
+
+	if err != nil {
+
 		return nil, err
 	}
 
 	if err := proto.Unmarshal(snapShot[8:], networkState); err != nil {
+
 		return nil, err
+
 	}
 
 	return networkState, nil
