--- conflicted
+++ resolved
@@ -9,16 +9,13 @@
 import (
 	"crypto"
 	"sync"
-<<<<<<< HEAD
+
 	"fmt"
 	"hash"
 	"io"
 	"os"
 	"path/filepath"
 	"time"
-=======
->>>>>>> e30fecb8
-
 
 	"github.com/fly2plan/fabric-protos-go/orderer/hlmirbft"
 	"github.com/hyperledger-labs/mirbft"
@@ -45,19 +42,16 @@
 
 	config      *mirbft.Config
 	WALDir      string
+  
 	ReqStoreDir string
-<<<<<<< HEAD
-
-	
-	Hasher                  processor.Hasher
-	ActiveHash              hash.Hash
-	CheckpointSeqNo         uint64
-	CheckpointState         *msgs.NetworkState
-	CheckpointHash          []byte
-	PendingReconfigurations []*msgs.Reconfiguration
-	SnapByteMap             map[string]uint64 //JIRA FLY2-58
-=======
->>>>>>> e30fecb8
+	Hasher                  processor.Hasher  //JIRA FLY2-66
+	ActiveHash              hash.Hash  //JIRA FLY2-66
+	CheckpointSeqNo         uint64  //JIRA FLY2-66
+	CheckpointState         *msgs.NetworkState  //JIRA FLY2-66
+	CheckpointHash          []byte  //JIRA FLY2-66
+	PendingReconfigurations []*msgs.Reconfiguration  //JIRA FLY2-66
+	SnapByteMap             map[string]uint64 //JIRA FLY2-66
+
 
 	rpc RPC
 
